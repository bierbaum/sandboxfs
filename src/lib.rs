// Copyright 2018 Google Inc.
//
// Licensed under the Apache License, Version 2.0 (the "License"); you may not
// use this file except in compliance with the License.  You may obtain a copy
// of the License at:
//
//     http://www.apache.org/licenses/LICENSE-2.0
//
// Unless required by applicable law or agreed to in writing, software
// distributed under the License is distributed on an "AS IS" BASIS, WITHOUT
// WARRANTIES OR CONDITIONS OF ANY KIND, either express or implied.  See the
// License for the specific language governing permissions and limitations
// under the License.

//! Implementation of the sandboxfs FUSE file system.

// Keep these in sync with the list of checks in main.rs.
#![warn(bad_style, missing_docs)]
#![warn(
    unused,
    unused_extern_crates,
    unused_import_braces,
    unused_qualifications
)]
#![warn(unsafe_code)]
// We construct complex structures in multiple places, and allowing for redundant field names
// increases readability.
#![allow(clippy::redundant_field_names)]
// For portability reasons, we need to be able to cast integer values to system-level opaque
// types such as "mode_t".  Because we don't know the size of those integers on the platform we
// are building for, sometimes the casts do widen the values but other times they are no-ops.
#![allow(clippy::useless_conversion)]

#[cfg(feature = "profiling")]
extern crate cpuprofiler;
#[macro_use]
extern crate failure;
<<<<<<< HEAD
extern crate fuse;
=======
extern crate fuser;
>>>>>>> b777e6cc
#[macro_use]
extern crate log;
extern crate nix;
extern crate serde_derive;
extern crate signal_hook;
#[cfg(test)]
extern crate tempfile;
extern crate threadpool;
<<<<<<< HEAD
extern crate time;
=======
>>>>>>> b777e6cc
#[cfg(test)]
extern crate users;
extern crate xattr;

use failure::{Fallible, ResultExt};
use fuser::{MountOption, TimeOrNow};
use nix::errno::Errno;
use nix::{sys, unistd};
use std::collections::HashMap;
use std::ffi::OsStr;
use std::fmt;
use std::fs;
use std::os::unix::ffi::OsStrExt;
use std::path::{Component, Path, PathBuf};
use std::result::Result;
use std::sync::atomic::{AtomicUsize, Ordering};
use std::sync::{Arc, Mutex};
use std::thread;
use std::time::{Duration, SystemTime};

mod concurrent;
mod errors;
mod nodes;
mod profiling;
mod reconfig;
#[cfg(test)]
mod testutils;

pub use errors::{flatten_causes, KernelError, MappingError};
pub use nodes::{ArcCache, NoCache, PathCache};
pub use profiling::ScopedProfiler;
pub use reconfig::{open_input, open_output};

/// Mapping describes how an individual path within the sandbox is connected to an external path
/// in the underlying file system.
#[derive(Debug, Eq, PartialEq)]
pub struct Mapping {
    path: PathBuf,
    underlying_path: PathBuf,
    writable: bool,
}
impl Mapping {
    /// Creates a new mapping from the individual components.
    ///
    /// `path` is the inside the sandbox's mount point where the `underlying_path` is exposed.
    /// Both must be absolute paths.  `path` must also not contain dot-dot components, though it
    /// may contain dot components and repeated path separators.
    pub fn from_parts(
        path: PathBuf,
        underlying_path: PathBuf,
        writable: bool,
    ) -> Result<Self, MappingError> {
        if !path.is_absolute() {
            return Err(MappingError::PathNotAbsolute { path });
        }
        let is_normalized = {
            let mut components = path.components();
            assert_eq!(
                components.next(),
                Some(Component::RootDir),
                "Path expected to be absolute"
            );
            let is_not_normal: fn(&Component) -> bool = |c| match c {
                Component::CurDir => panic!("Dot components ought to have been skipped"),
                Component::Normal(_) => false,
                Component::ParentDir | Component::Prefix(_) => true,
                Component::RootDir => panic!("Root directory should have already been handled"),
            };
            components.find(is_not_normal).is_none()
        };
        if !is_normalized {
            return Err(MappingError::PathNotNormalized { path });
        }

        if !underlying_path.is_absolute() {
            return Err(MappingError::PathNotAbsolute {
                path: underlying_path,
            });
        }

        Ok(Mapping {
            path,
            underlying_path,
            writable,
        })
    }

    /// Returns true if this is a mapping for the root directory.
    fn is_root(&self) -> bool {
        self.path.parent().is_none()
    }
}

impl fmt::Display for Mapping {
    fn fmt(&self, f: &mut fmt::Formatter) -> fmt::Result {
        let writability = if self.writable {
            "read/write"
        } else {
            "read-only"
        };
        write!(
            f,
            "{} -> {} ({})",
            self.path.display(),
            self.underlying_path.display(),
            writability
        )
    }
}

/// Monotonically-increasing generator of identifiers.
pub struct IdGenerator {
    last_id: AtomicUsize,
}

impl IdGenerator {
    /// Generation number to return to the kernel for any inode number.
    ///
    /// We don't reuse inode numbers throughout the lifetime of a sandboxfs instance and we do not
    /// support FUSE daemon restarts without going through an unmount/mount sequence, so it is OK
    /// to have a constant number here.
    const GENERATION: u64 = 0;

    /// Constructs a new generator that starts at the given value.
    fn new(start_value: u64) -> Self {
        IdGenerator {
            last_id: AtomicUsize::new(start_value as usize),
        }
    }

    /// Obtains a new identifier.
    pub fn next(&self) -> u64 {
        let id = self.last_id.fetch_add(1, Ordering::AcqRel);
        // TODO(https://github.com/rust-lang/rust/issues/51577): Drop :: prefix.
        if id >= ::std::u64::MAX as usize {
            panic!("Ran out of identifiers");
        }
        id as u64
    }
}

/// FUSE file system implementation of sandboxfs.
struct SandboxFS {
    /// Monotonically-increasing generator of identifiers for this file system instance.
    ids: Arc<IdGenerator>,

    /// Mapping of inode numbers to in-memory nodes that tracks all files known by sandboxfs.
    nodes: Arc<Mutex<HashMap<u64, nodes::ArcNode>>>,

    /// Mapping of handle numbers to file open handles.
    handles: Arc<Mutex<HashMap<u64, nodes::ArcHandle>>>,

    /// Cache of sandboxfs nodes indexed by their underlying path.
    cache: ArcCache,

    /// How long to tell the kernel to cache file metadata for.
    ttl: Duration,

    /// Whether support for xattrs is enabled or not.
    xattrs: bool,
}

/// A view of a `SandboxFS` instance to allow for concurrent reconfigurations.
///
/// This structure exists because `fuser::mount` takes ownership of the file system so there is no
/// way for us to share that instance across threads.  Instead, we construct a reduced view of the
/// fields we need for reconfiguration and pass those across threads.
#[derive(Clone)]
struct ReconfigurableSandboxFS {
    /// The root node of the file system, on which to apply all reconfiguration operations.
    root: nodes::ArcNode,

    /// Monotonically-increasing generator of identifiers for this file system instance.
    ids: Arc<IdGenerator>,

    /// Mapping of inode numbers to in-memory nodes that tracks all files known by sandboxfs.
    nodes: Arc<Mutex<HashMap<u64, nodes::ArcNode>>>,

    /// Cache of sandboxfs nodes indexed by their underlying path.
    cache: ArcCache,
}

/// Splits an absolute path into components, stripping the first root component.
///
/// If the input path was the root directory, the result is an empty set of components.  Otherwise,
/// the first returned component is always a `Component::Normal` component.
// TODO(jmmv): The callers of this function should be able to operate on the iterator alone,
// without having to materialize the components into a vector.  Doing so requires changing all
// directory traversal functions to also operate on a `Components` iterator (possibly a `Peekable`
// one) so it's not clear to me that that's going to be faster; need to measure.
fn split_abs_path(path: &Path) -> Vec<Component> {
    let mut components = path.components();
    let root = components
        .next()
        .expect("Should have been called on an absolute path only");
    debug_assert_eq!(
        Component::RootDir,
        root,
        "Paths in mappings are always absolute but got {:?}",
        path
    );
    components.collect::<Vec<_>>()
}

/// Applies a mapping to the given root node.
///
/// This code is shared by the application of `--mapping` flags and by the application of new
/// mappings as part of a reconfiguration operation.  We want both processes to behave identically.
fn apply_mapping(
    mapping: &Mapping,
    root: &dyn nodes::Node,
    ids: &IdGenerator,
    cache: &dyn nodes::Cache,
) -> Fallible<nodes::ArcNode> {
    let components = split_abs_path(&mapping.path);

    // The input `root` node is an existing node that corresponds to the root.  If we don't find
    // any path components in the given mapping, it means we are trying to remap that same node.
    ensure!(!components.is_empty(), "Root can be mapped at most once");

    root.map(
        &components,
        &mapping.underlying_path,
        mapping.writable,
        &ids,
        cache,
    )
}

/// Creates the initial node hierarchy based on a collection of `mappings`.
fn create_root(
    mappings: &[Mapping],
    ids: &IdGenerator,
    cache: &dyn nodes::Cache,
) -> Fallible<nodes::ArcNode> {
<<<<<<< HEAD
    let now = time::get_time();
=======
    let now = SystemTime::now();
>>>>>>> b777e6cc

    let (root, rest) = if mappings.is_empty() {
        (nodes::Dir::new_empty(ids.next(), None, now), mappings)
    } else {
        let first = &mappings[0];
        if first.is_root() {
            let fs_attr = fs::symlink_metadata(&first.underlying_path).with_context(|_| {
                format!(
                    "Failed to map root: stat failed for {:?}",
                    &first.underlying_path
                )
            })?;
            ensure!(
                fs_attr.is_dir(),
                "Failed to map root: {:?} is not a directory",
                &first.underlying_path
            );
            (
                nodes::Dir::new_mapped(
                    ids.next(),
                    &first.underlying_path,
                    &fs_attr,
                    first.writable,
                ),
                &mappings[1..],
            )
        } else {
            (nodes::Dir::new_empty(ids.next(), None, now), mappings)
        }
    };

    for mapping in rest {
        apply_mapping(mapping, root.as_ref(), ids, cache)
            .with_context(|_| format!("Cannot map '{}'", mapping))?;
    }

    Ok(root)
}

impl SandboxFS {
    /// Creates a new `SandboxFS` instance.
    fn create(
        mappings: &[Mapping],
<<<<<<< HEAD
        ttl: Timespec,
        cache: ArcCache,
        xattrs: bool,
    ) -> Fallible<SandboxFS> {
        let ids = IdGenerator::new(fuse::FUSE_ROOT_ID);
=======
        ttl: Duration,
        cache: ArcCache,
        xattrs: bool,
    ) -> Fallible<SandboxFS> {
        let ids = IdGenerator::new(fuser::FUSE_ROOT_ID);
>>>>>>> b777e6cc

        let mut nodes = HashMap::new();
        let root = create_root(mappings, &ids, cache.as_ref())?;
        assert_eq!(fuser::FUSE_ROOT_ID, root.inode());
        nodes.insert(root.inode(), root);

        Ok(SandboxFS {
            ids: Arc::from(ids),
            nodes: Arc::from(Mutex::from(nodes)),
            handles: Arc::from(Mutex::from(HashMap::new())),
            cache: cache,
            ttl: ttl,
            xattrs: xattrs,
        })
    }

    /// Creates a reconfigurable view of this file system, to safely pass across threads.
    fn reconfigurable(&mut self) -> ReconfigurableSandboxFS {
        ReconfigurableSandboxFS {
            root: self
<<<<<<< HEAD
                .find_node(fuse::FUSE_ROOT_ID)
=======
                .find_node(fuser::FUSE_ROOT_ID)
>>>>>>> b777e6cc
                .expect("Root node must always exist"),
            ids: self.ids.clone(),
            nodes: self.nodes.clone(),
            cache: self.cache.clone(),
        }
    }

    /// Gets a node given its `inode`.
    fn find_node(&mut self, inode: u64) -> nodes::NodeResult<nodes::ArcNode> {
        let nodes = self.nodes.lock().unwrap();
        match nodes.get(&inode) {
            Some(node) => Ok(node.clone()),
            None => Err(KernelError::from_errno(Errno::ENOENT)),
        }
    }

    /// Gets a node given its `inode` and ensures it is writable.
    fn find_writable_node(&mut self, inode: u64) -> nodes::NodeResult<nodes::ArcNode> {
        let node = self.find_node(inode)?;
        if !node.writable() {
            Err(KernelError::from_errno(Errno::EPERM))
        } else {
            Ok(node.clone())
        }
    }

    /// Gets a handle given its identifier.
    ///
    /// We assume that the identifier is valid and that we have a known handle for it; otherwise,
    /// we crash.  The rationale for this is that this function is always called on handles
    /// requested by the kernel, and we can trust that the kernel will only ever ask us for handles
    /// numbers we have previously told it about.
    fn find_handle(&mut self, fh: u64) -> nodes::ArcHandle {
        let handles = self.handles.lock().unwrap();
        handles
            .get(&fh)
            .expect("Kernel requested unknown handle")
            .clone()
    }

    /// Tracks a new file handle and assigns an identifier to it.
    fn insert_handle(&mut self, handle: nodes::ArcHandle) -> u64 {
        let fh = self.ids.next();
        let mut handles = self.handles.lock().unwrap();
        debug_assert!(!handles.contains_key(&fh));
        handles.insert(fh, handle);
        fh
    }

    /// Tracks a node, which may already be known.
    fn insert_node(&mut self, node: nodes::ArcNode) {
        let mut nodes = self.nodes.lock().unwrap();
        nodes.entry(node.inode()).or_insert(node);
    }

<<<<<<< HEAD
    /// Same as `create` but leaves the handling of the `fuse::Reply` to the caller.
    fn create2(
        &mut self,
        req: &fuse::Request,
        parent: u64,
        name: &OsStr,
        mode: u32,
        flags: u32,
    ) -> nodes::NodeResult<(fuse::FileAttr, u64)> {
=======
    /// Same as `create` but leaves the handling of the `fuser::Reply` to the caller.
    fn create2(
        &mut self,
        req: &fuser::Request,
        parent: u64,
        name: &OsStr,
        mode: u32,
        flags: i32,
    ) -> nodes::NodeResult<(fuser::FileAttr, u64)> {
>>>>>>> b777e6cc
        let dir_node = self.find_writable_node(parent)?;
        let (node, handle, attr) = dir_node.create(
            name,
            nix_uid(req),
            nix_gid(req),
            mode,
            flags,
            &self.ids,
            self.cache.as_ref(),
        )?;
        self.insert_node(node);
        let fh = self.insert_handle(handle);
        Ok((attr, fh))
    }

    /// Same as `getattr` but leaves the handling of the `fuser::Reply` to the caller.
    fn getattr2(&mut self, inode: u64) -> nodes::NodeResult<fuser::FileAttr> {
        let node = self.find_node(inode)?;
        node.getattr()
    }

    /// Same as `lookup` but leaves the handling of the `fuser::Reply` to the caller.
    fn lookup2(&mut self, parent: u64, name: &OsStr) -> nodes::NodeResult<fuser::FileAttr> {
        let dir_node = self.find_node(parent)?;
        let (node, attr) = dir_node.lookup(name, &self.ids, self.cache.as_ref())?;
        let mut nodes = self.nodes.lock().unwrap();
        if !nodes.contains_key(&node.inode()) {
            nodes.insert(node.inode(), node);
        }
        Ok(attr)
    }

<<<<<<< HEAD
    /// Same as `mkdir` but leaves the handling of the `fuse::Reply` to the caller.
    fn mkdir2(
        &mut self,
        req: &fuse::Request,
        parent: u64,
        name: &OsStr,
        mode: u32,
    ) -> nodes::NodeResult<fuse::FileAttr> {
=======
    /// Same as `mkdir` but leaves the handling of the `fuser::Reply` to the caller.
    fn mkdir2(
        &mut self,
        req: &fuser::Request,
        parent: u64,
        name: &OsStr,
        mode: u32,
    ) -> nodes::NodeResult<fuser::FileAttr> {
>>>>>>> b777e6cc
        let dir_node = self.find_writable_node(parent)?;
        let (node, attr) = dir_node.mkdir(
            name,
            nix_uid(req),
            nix_gid(req),
            mode,
            &self.ids,
            self.cache.as_ref(),
        )?;
        self.insert_node(node);
        Ok(attr)
    }

<<<<<<< HEAD
    /// Same as `mknod` but leaves the handling of the `fuse::Reply` to the caller.
    fn mknod2(
        &mut self,
        req: &fuse::Request,
=======
    /// Same as `mknod` but leaves the handling of the `fuser::Reply` to the caller.
    fn mknod2(
        &mut self,
        req: &fuser::Request,
>>>>>>> b777e6cc
        parent: u64,
        name: &OsStr,
        mode: u32,
        rdev: u32,
<<<<<<< HEAD
    ) -> nodes::NodeResult<fuse::FileAttr> {
=======
    ) -> nodes::NodeResult<fuser::FileAttr> {
>>>>>>> b777e6cc
        let dir_node = self.find_writable_node(parent)?;

        let (node, attr) = dir_node.mknod(
            name,
            nix_uid(req),
            nix_gid(req),
            mode,
            rdev,
            &self.ids,
            self.cache.as_ref(),
        )?;
        self.insert_node(node);
        Ok(attr)
    }

    /// Same as `open` and `opendir` but leaves the handling of the `fuser::Reply` to the caller.
    fn open2(&mut self, inode: u64, flags: i32) -> nodes::NodeResult<u64> {
        let node = self.find_node(inode)?;
        let handle = node.open(flags)?;
        Ok(self.insert_handle(handle))
    }

    /// Same as `readlink` but leaves the handling of the `fuser::Reply` to the caller.
    fn readlink2(&mut self, inode: u64) -> nodes::NodeResult<PathBuf> {
        let node = self.find_node(inode)?;
        node.readlink()
    }

    /// Same as `release` and `releasedir` but leaves the handling of the `fuser::Reply` to the
    /// caller.
    fn release2(&mut self, fh: u64) {
        let mut handles = self.handles.lock().unwrap();
        handles
            .remove(&fh)
            .expect("Kernel tried to release an unknown handle");
    }

<<<<<<< HEAD
    /// Same as `rename` but leaves the handling of the `fuse::Reply` to the caller.
=======
    /// Same as `rename` but leaves the handling of the `fuser::Reply` to the caller.
>>>>>>> b777e6cc
    fn rename2(
        &mut self,
        parent: u64,
        name: &OsStr,
        new_parent: u64,
        new_name: &OsStr,
    ) -> nodes::NodeResult<()> {
        let dir_node = self.find_writable_node(parent)?;
        if parent == new_parent {
            dir_node.rename(name, new_name, self.cache.as_ref())
        } else {
            let new_dir_node = self.find_writable_node(new_parent)?;
            dir_node.rename_and_move_source(name, new_dir_node, new_name, self.cache.as_ref())
        }
    }

    /// Same as `rmdir` but leaves the handling of the `fuser::Reply` to the caller.
    fn rmdir2(&mut self, parent: u64, name: &OsStr) -> nodes::NodeResult<()> {
        let dir_node = self.find_writable_node(parent)?;
        dir_node.rmdir(name, self.cache.as_ref())
    }

    /// Same as `setattr` but leaves the handling of the `fuser::Reply` to the caller.
    #[allow(clippy::too_many_arguments)]
    fn setattr2(
        &mut self,
        inode: u64,
        mode: Option<u32>,
        uid: Option<u32>,
        gid: Option<u32>,
        size: Option<u64>,
<<<<<<< HEAD
        atime: Option<Timespec>,
        mtime: Option<Timespec>,
    ) -> nodes::NodeResult<fuse::FileAttr> {
=======
        atime: Option<TimeOrNow>,
        mtime: Option<TimeOrNow>,
    ) -> nodes::NodeResult<fuser::FileAttr> {
>>>>>>> b777e6cc
        let node = self.find_writable_node(inode)?;
        let values = nodes::AttrDelta {
            mode: mode.map(|m| sys::stat::Mode::from_bits_truncate(m as sys::stat::mode_t)),
            uid: uid.map(unistd::Uid::from_raw),
            gid: gid.map(unistd::Gid::from_raw),
            atime: atime,
            mtime: mtime,
            size: size,
        };
        node.setattr(&values)
    }

<<<<<<< HEAD
    /// Same as `symlink` but leaves the handling of the `fuse::Reply` to the caller.
    fn symlink2(
        &mut self,
        req: &fuse::Request,
        parent: u64,
        name: &OsStr,
        link: &Path,
    ) -> nodes::NodeResult<fuse::FileAttr> {
=======
    /// Same as `symlink` but leaves the handling of the `fuser::Reply` to the caller.
    fn symlink2(
        &mut self,
        req: &fuser::Request,
        parent: u64,
        name: &OsStr,
        link: &Path,
    ) -> nodes::NodeResult<fuser::FileAttr> {
>>>>>>> b777e6cc
        let dir_node = self.find_writable_node(parent)?;
        let (node, attr) = dir_node.symlink(
            name,
            link,
            nix_uid(req),
            nix_gid(req),
            &self.ids,
            self.cache.as_ref(),
        )?;
        self.insert_node(node);
        Ok(attr)
    }

    /// Same as `unlink` but leaves the handling of the `fuser::Reply` to the caller.
    fn unlink2(&mut self, parent: u64, name: &OsStr) -> nodes::NodeResult<()> {
        let dir_node = self.find_writable_node(parent)?;
        dir_node.unlink(name, self.cache.as_ref())
    }

    /// Same as `setxattr` but leaves the handling of the `fuser::Reply` to the caller.
    fn setxattr2(&mut self, inode: u64, name: &OsStr, value: &[u8]) -> nodes::NodeResult<()> {
        let node = self.find_writable_node(inode)?;
        node.setxattr(name, value)
    }

    /// Same as `getxattr` but leaves the handling of the `fuser::Reply` to the caller.
    fn getxattr2(&mut self, inode: u64, name: &OsStr) -> nodes::NodeResult<Vec<u8>> {
        let node = self.find_node(inode)?;
        match node.getxattr(name) {
            Ok(None) => {
                #[cfg(target_os = "linux")]
                let code = Errno::ENODATA;

                #[cfg(target_os = "macos")]
                let code = Errno::ENOATTR;

                #[cfg(not(any(target_os = "linux", target_os = "macos")))]
                compile_error!("Don't know what error to return on a missing getxattr");

                Err(KernelError::from_errno(code))
            }
            Ok(Some(value)) => Ok(value),
            Err(e) => Err(e),
        }
    }

    /// Same as `listxattr` but leaves the handling of the `fuser::Reply` to the caller.
    fn listxattr2(&mut self, inode: u64) -> nodes::NodeResult<Option<xattr::XAttrs>> {
        let node = self.find_node(inode)?;
        node.listxattr()
    }

    /// Same as `removexattr` but leaves the handling of the `fuser::Reply` to the caller.
    fn removexattr2(&mut self, inode: u64, name: &OsStr) -> nodes::NodeResult<()> {
        let node = self.find_writable_node(inode)?;
        node.removexattr(name)
    }
}

/// Creates a file `path` with the given `uid`/`gid` pair.
///
/// The file is created via the `create` lambda, which can create any type of file it wishes.  The
/// `delete` lambda should match this creation and allow the deletion of the file, and this is used
/// as a cleanup function when the ownership cannot be successfully changed.
fn create_as<T, E: From<Errno> + fmt::Display, P: AsRef<Path>>(
    path: &P,
    uid: unistd::Uid,
    gid: unistd::Gid,
    create: impl Fn(&P) -> Result<T, E>,
    delete: impl Fn(&P) -> Result<(), E>,
) -> Result<T, E> {
    let result = create(path)?;

    unistd::fchownat(
        None,
        path.as_ref(),
        Some(uid),
        Some(gid),
        unistd::FchownatFlags::NoFollowSymlink,
    )
    .map_err(|e| {
        let chown_errno = match e {
            nix::Error::Sys(chown_errno) => chown_errno,
            unknown_chown_error => {
                warn!(
                    "fchownat({}) failed with unexpected non-errno error: {:?}",
                    path.as_ref().display(),
                    unknown_chown_error
                );
                Errno::EIO
            }
        };

        if let Err(e) = delete(path) {
            warn!(
                "Cannot delete created file {} after failing to change ownership: {}",
                path.as_ref().display(),
                e
            );
        }

        chown_errno
    })?;

    Ok(result)
}

/// Returns a `unistd::Uid` representation of the UID in a `fuser::Request`.
fn nix_uid(req: &fuser::Request) -> unistd::Uid {
    unistd::Uid::from_raw(req.uid() as u32)
}

/// Returns a `unistd::Gid` representation of the GID in a `fuser::Request`.
fn nix_gid(req: &fuser::Request) -> unistd::Gid {
    unistd::Gid::from_raw(req.gid() as u32)
}

/// Converts a collection of extended attribute names into a raw vector of null-terminated strings.
///
// TODO(jmmv): This conversion is unnecessary.  `Xattrs` has the raw representation of the extended
// attributes, which we could forward to the kernel directly.
fn xattrs_to_u8(xattrs: xattr::XAttrs) -> Vec<u8> {
    let mut length = 0;
    for xa in xattrs.clone().into_iter() {
        length += xa.len() + 1;
    }
    let mut data = Vec::with_capacity(length);
    for xa in xattrs.into_iter() {
        for b in xa.as_bytes() {
            data.push(*b);
        }
        data.push(0);
    }
    data
}

/// Responds to a successful xattr get or list request.
///
/// If `size` is zero, the kernel wants to know the length of `value`.  Otherwise, we are being
/// asked for the actual value, which should not be longer than `size`.
fn reply_xattr(size: u32, value: &[u8], reply: fuser::ReplyXattr) {
    if size == 0 {
        if value.len() > std::u32::MAX as usize {
            warn!("xattr data too long ({} bytes); cannot reply", value.len());
            reply.error(Errno::EIO as i32);
        } else {
            reply.size(value.len() as u32);
        }
    } else if (size as usize) < value.len() {
        reply.error(Errno::ERANGE as i32);
    } else {
        reply.data(value);
    }
}

<<<<<<< HEAD
impl fuse::Filesystem for SandboxFS {
    fn create(
        &mut self,
        req: &fuse::Request,
        parent: u64,
        name: &OsStr,
        mode: u32,
        flags: u32,
        reply: fuse::ReplyCreate,
=======
impl fuser::Filesystem for SandboxFS {
    fn create(
        &mut self,
        req: &fuser::Request,
        parent: u64,
        name: &OsStr,
        mode: u32,
        _umask: u32,
        flags: i32,
        reply: fuser::ReplyCreate,
>>>>>>> b777e6cc
    ) {
        match self.create2(req, parent, name, mode, flags) {
            Ok((attr, fh)) => reply.created(&self.ttl, &attr, IdGenerator::GENERATION, fh, 0),
            Err(e) => reply.error(e.errno_as_i32()),
        }
    }

    fn getattr(&mut self, _req: &fuser::Request, inode: u64, reply: fuser::ReplyAttr) {
        match self.getattr2(inode) {
            Ok(attr) => reply.attr(&self.ttl, &attr),
            Err(e) => reply.error(e.errno_as_i32()),
        }
    }

    fn link(
        &mut self,
<<<<<<< HEAD
        _req: &fuse::Request,
        _inode: u64,
        _newparent: u64,
        _newname: &OsStr,
        reply: fuse::ReplyEntry,
=======
        _req: &fuser::Request,
        _inode: u64,
        _newparent: u64,
        _newname: &OsStr,
        reply: fuser::ReplyEntry,
>>>>>>> b777e6cc
    ) {
        // We don't support hardlinks at this point.
        reply.error(Errno::EPERM as i32);
    }

    fn lookup(
        &mut self,
        _req: &fuser::Request,
        parent: u64,
        name: &OsStr,
        reply: fuser::ReplyEntry,
    ) {
        match self.lookup2(parent, name) {
            Ok(attr) => reply.entry(&self.ttl, &attr, IdGenerator::GENERATION),
            Err(e) => reply.error(e.errno_as_i32()),
        }
    }

    fn mkdir(
        &mut self,
<<<<<<< HEAD
        req: &fuse::Request,
        parent: u64,
        name: &OsStr,
        mode: u32,
        reply: fuse::ReplyEntry,
=======
        req: &fuser::Request,
        parent: u64,
        name: &OsStr,
        mode: u32,
        _umask: u32,
        reply: fuser::ReplyEntry,
>>>>>>> b777e6cc
    ) {
        match self.mkdir2(req, parent, name, mode) {
            Ok(attr) => reply.entry(&self.ttl, &attr, IdGenerator::GENERATION),
            Err(e) => reply.error(e.errno_as_i32()),
        }
    }

    fn mknod(
        &mut self,
<<<<<<< HEAD
        req: &fuse::Request,
        parent: u64,
        name: &OsStr,
        mode: u32,
        rdev: u32,
        reply: fuse::ReplyEntry,
=======
        req: &fuser::Request,
        parent: u64,
        name: &OsStr,
        mode: u32,
        _umask: u32,
        rdev: u32,
        reply: fuser::ReplyEntry,
>>>>>>> b777e6cc
    ) {
        match self.mknod2(req, parent, name, mode, rdev) {
            Ok(attr) => reply.entry(&self.ttl, &attr, IdGenerator::GENERATION),
            Err(e) => reply.error(e.errno_as_i32()),
        }
    }

    fn open(&mut self, _req: &fuser::Request, inode: u64, flags: i32, reply: fuser::ReplyOpen) {
        match self.open2(inode, flags) {
            Ok(fh) => reply.opened(fh, 0),
            Err(e) => reply.error(e.errno_as_i32()),
        }
    }

    fn opendir(&mut self, _req: &fuser::Request, inode: u64, flags: i32, reply: fuser::ReplyOpen) {
        match self.open2(inode, flags) {
            Ok(fh) => reply.opened(fh, 0),
            Err(e) => reply.error(e.errno_as_i32()),
        }
    }

    fn read(
        &mut self,
<<<<<<< HEAD
        _req: &fuse::Request,
=======
        _req: &fuser::Request,
>>>>>>> b777e6cc
        _inode: u64,
        fh: u64,
        offset: i64,
        size: u32,
<<<<<<< HEAD
        reply: fuse::ReplyData,
=======
        _flags: i32,
        _lock_owner: Option<u64>,
        reply: fuser::ReplyData,
>>>>>>> b777e6cc
    ) {
        let handle = self.find_handle(fh);

        match handle.read(offset, size) {
            Ok(data) => reply.data(&data),
            Err(e) => reply.error(e.errno_as_i32()),
        }
    }

    fn readdir(
        &mut self,
<<<<<<< HEAD
        _req: &fuse::Request,
        _inode: u64,
        handle: u64,
        offset: i64,
        mut reply: fuse::ReplyDirectory,
=======
        _req: &fuser::Request,
        _inode: u64,
        handle: u64,
        offset: i64,
        mut reply: fuser::ReplyDirectory,
>>>>>>> b777e6cc
    ) {
        let handle = self.find_handle(handle);
        match handle.readdir(&self.ids, self.cache.as_ref(), offset, &mut reply) {
            Ok(()) => reply.ok(),
            Err(e) => reply.error(e.errno_as_i32()),
        }
    }

    fn readlink(&mut self, _req: &fuser::Request, inode: u64, reply: fuser::ReplyData) {
        match self.readlink2(inode) {
            Ok(target) => reply.data(target.as_os_str().as_bytes()),
            Err(e) => reply.error(e.errno_as_i32()),
        }
    }

    fn release(
        &mut self,
<<<<<<< HEAD
        _req: &fuse::Request,
        _inode: u64,
        fh: u64,
        _flags: u32,
        _lock_owner: u64,
        _flush: bool,
        reply: fuse::ReplyEmpty,
=======
        _req: &fuser::Request,
        _inode: u64,
        fh: u64,
        _flags: i32,
        _lock_owner: Option<u64>,
        _flush: bool,
        reply: fuser::ReplyEmpty,
>>>>>>> b777e6cc
    ) {
        self.release2(fh);
        reply.ok();
    }

    fn releasedir(
        &mut self,
<<<<<<< HEAD
        _req: &fuse::Request,
        _inode: u64,
        fh: u64,
        _flags: u32,
        reply: fuse::ReplyEmpty,
=======
        _req: &fuser::Request,
        _inode: u64,
        fh: u64,
        _flags: i32,
        reply: fuser::ReplyEmpty,
>>>>>>> b777e6cc
    ) {
        self.release2(fh);
        reply.ok();
    }

    fn rename(
        &mut self,
<<<<<<< HEAD
        _req: &fuse::Request,
=======
        _req: &fuser::Request,
>>>>>>> b777e6cc
        parent: u64,
        name: &OsStr,
        new_parent: u64,
        new_name: &OsStr,
<<<<<<< HEAD
        reply: fuse::ReplyEmpty,
=======
        _flags: u32,
        reply: fuser::ReplyEmpty,
>>>>>>> b777e6cc
    ) {
        match self.rename2(parent, name, new_parent, new_name) {
            Ok(()) => reply.ok(),
            Err(e) => reply.error(e.errno_as_i32()),
        }
    }

    fn rmdir(
        &mut self,
        _req: &fuser::Request,
        parent: u64,
        name: &OsStr,
        reply: fuser::ReplyEmpty,
    ) {
        match self.rmdir2(parent, name) {
            Ok(()) => reply.ok(),
            Err(e) => reply.error(e.errno_as_i32()),
        }
    }

    fn setattr(
        &mut self,
<<<<<<< HEAD
        _req: &fuse::Request,
=======
        _req: &fuser::Request,
>>>>>>> b777e6cc
        inode: u64,
        mode: Option<u32>,
        uid: Option<u32>,
        gid: Option<u32>,
        size: Option<u64>,
<<<<<<< HEAD
        atime: Option<Timespec>,
        mtime: Option<Timespec>,
        _fh: Option<u64>,
        _crtime: Option<Timespec>,
        _chgtime: Option<Timespec>,
        _bkuptime: Option<Timespec>,
        _flags: Option<u32>,
        reply: fuse::ReplyAttr,
=======
        atime: Option<TimeOrNow>,
        mtime: Option<TimeOrNow>,
        _ctime: Option<SystemTime>,
        _fh: Option<u64>,
        _crtime: Option<SystemTime>,
        _chgtime: Option<SystemTime>,
        _bkuptime: Option<SystemTime>,
        _flags: Option<u32>,
        reply: fuser::ReplyAttr,
>>>>>>> b777e6cc
    ) {
        match self.setattr2(inode, mode, uid, gid, size, atime, mtime) {
            Ok(attr) => reply.attr(&self.ttl, &attr),
            Err(e) => reply.error(e.errno_as_i32()),
        }
    }

    fn symlink(
        &mut self,
<<<<<<< HEAD
        req: &fuse::Request,
        parent: u64,
        name: &OsStr,
        link: &Path,
        reply: fuse::ReplyEntry,
=======
        req: &fuser::Request,
        parent: u64,
        name: &OsStr,
        link: &Path,
        reply: fuser::ReplyEntry,
>>>>>>> b777e6cc
    ) {
        match self.symlink2(req, parent, name, link) {
            Ok(attr) => reply.entry(&self.ttl, &attr, IdGenerator::GENERATION),
            Err(e) => {
                log::error!("symlink resulted in error: {}", e);
                reply.error(e.errno_as_i32())
            }
        }
    }

    fn unlink(
        &mut self,
        _req: &fuser::Request,
        parent: u64,
        name: &OsStr,
        reply: fuser::ReplyEmpty,
    ) {
        match self.unlink2(parent, name) {
            Ok(()) => reply.ok(),
            Err(e) => reply.error(e.errno_as_i32()),
        }
    }

    fn write(
        &mut self,
<<<<<<< HEAD
        _req: &fuse::Request,
=======
        _req: &fuser::Request,
>>>>>>> b777e6cc
        _inode: u64,
        fh: u64,
        offset: i64,
        data: &[u8],
<<<<<<< HEAD
        _flags: u32,
        reply: fuse::ReplyWrite,
=======
        _write_flags: u32,
        _flags: i32,
        _lock_owner: Option<u64>,
        reply: fuser::ReplyWrite,
>>>>>>> b777e6cc
    ) {
        let handle = self.find_handle(fh);

        match handle.write(offset, data) {
            Ok(size) => reply.written(size),
            Err(e) => reply.error(e.errno_as_i32()),
        }
    }

    fn setxattr(
        &mut self,
<<<<<<< HEAD
        _req: &fuse::Request<'_>,
        inode: u64,
        name: &OsStr,
        value: &[u8],
        _flags: u32,
        _position: u32,
        reply: fuse::ReplyEmpty,
=======
        _req: &fuser::Request<'_>,
        inode: u64,
        name: &OsStr,
        value: &[u8],
        _flags: i32,
        _position: u32,
        reply: fuser::ReplyEmpty,
>>>>>>> b777e6cc
    ) {
        if !self.xattrs {
            reply.error(Errno::ENOSYS as i32);
            return;
        }

        match self.setxattr2(inode, name, value) {
            Ok(()) => reply.ok(),
            Err(e) => reply.error(e.errno_as_i32()),
        }
    }

    fn getxattr(
        &mut self,
<<<<<<< HEAD
        _req: &fuse::Request<'_>,
        inode: u64,
        name: &OsStr,
        size: u32,
        reply: fuse::ReplyXattr,
=======
        _req: &fuser::Request<'_>,
        inode: u64,
        name: &OsStr,
        size: u32,
        reply: fuser::ReplyXattr,
>>>>>>> b777e6cc
    ) {
        if !self.xattrs {
            reply.error(Errno::ENOSYS as i32);
            return;
        }

        match self.getxattr2(inode, name) {
            Ok(value) => reply_xattr(size, value.as_slice(), reply),
            Err(e) => reply.error(e.errno_as_i32()),
        }
    }

    fn listxattr(
        &mut self,
<<<<<<< HEAD
        _req: &fuse::Request<'_>,
        inode: u64,
        size: u32,
        reply: fuse::ReplyXattr,
=======
        _req: &fuser::Request<'_>,
        inode: u64,
        size: u32,
        reply: fuser::ReplyXattr,
>>>>>>> b777e6cc
    ) {
        if !self.xattrs {
            reply.error(Errno::ENOSYS as i32);
            return;
        }

        match self.listxattr2(inode) {
            Ok(Some(xattrs)) => reply_xattr(size, xattrs_to_u8(xattrs).as_slice(), reply),
            Ok(None) => {
                if size == 0 {
                    reply.size(0);
                } else {
                    reply.data(&[]);
                }
            }
            Err(e) => reply.error(e.errno_as_i32()),
        }
    }

    fn removexattr(
        &mut self,
<<<<<<< HEAD
        _req: &fuse::Request<'_>,
        inode: u64,
        name: &OsStr,
        reply: fuse::ReplyEmpty,
=======
        _req: &fuser::Request<'_>,
        inode: u64,
        name: &OsStr,
        reply: fuser::ReplyEmpty,
>>>>>>> b777e6cc
    ) {
        if !self.xattrs {
            reply.error(Errno::ENOSYS as i32);
            return;
        }

        match self.removexattr2(inode, name) {
            Ok(()) => reply.ok(),
            Err(e) => reply.error(e.errno_as_i32()),
        }
    }
}

impl reconfig::ReconfigurableFS for ReconfigurableSandboxFS {
    fn create_sandbox(&self, id: &str, mut mappings: &[Mapping]) -> Fallible<()> {
        // Special-case the first mapping if it is for the "root" directory.  We know that this
        // mapping, if present, must come first (as otherwise it will fail when applied later on
        // anyway).  But if it is first, we must treat it as if we were mapping the "root" itself.
        let root_node = match mappings.get(0) {
            Some(mapping) => {
                if mapping.path.as_path() == Path::new(&"/") {
                    let path = reconfig::make_path(id, mapping.path.clone())?;
                    mappings = &mappings[1..];
                    let m = Mapping::from_parts(
                        path,
                        mapping.underlying_path.clone(),
                        mapping.writable,
                    )?;
                    apply_mapping(
                        &m,
                        self.root.as_ref(),
                        self.ids.as_ref(),
                        self.cache.as_ref(),
                    )
                    .with_context(|_| format!("Cannot map '{}'", mapping))?
                } else {
                    self.root.find_subdir(OsStr::new(id), self.ids.as_ref())?
                }
            }
            None => self.root.find_subdir(OsStr::new(id), self.ids.as_ref())?,
        };

        // TODO(jmmv): Even though we don't hold the root lock any longer, this *still* is very
        // inefficient because keep locking/unlocking the top directory for every mapping.  Should
        // pass the list of mappings down to the `map` operation... but that'd only fix this issue
        // for the top-level directory; what about all intermediate directories for all mappings?
        for mapping in mappings {
            apply_mapping(
                mapping,
                root_node.clone().as_ref(),
                self.ids.as_ref(),
                self.cache.as_ref(),
            )
            .with_context(|_| format!("Cannot map '{}'", mapping))?;
        }
        Ok(())
    }

    fn destroy_sandbox(&self, id: &str) -> Fallible<()> {
        let mut inodes = vec![];
        let result = self.root.unmap_subdir(OsStr::new(id), &mut inodes);

        let mut nodes = self.nodes.lock().unwrap();
        for inode in inodes {
            nodes.remove(&inode);
        }

        result
    }
}

/// Mounts a new sandboxfs instance on the given `mount_point` and maps all `mappings` within it.
#[allow(clippy::too_many_arguments)]
pub fn mount(
    mount_point: &Path,
<<<<<<< HEAD
    options: &[&str],
    mappings: &[Mapping],
    ttl: Timespec,
=======
    mount_options: Vec<MountOption>,
    mappings: &[Mapping],
    ttl: Duration,
>>>>>>> b777e6cc
    cache: ArcCache,
    xattrs: bool,
    input: fs::File,
    output: fs::File,
    threads: usize,
) -> Fallible<()> {
<<<<<<< HEAD
    let mut os_options = options.iter().map(AsRef::as_ref).collect::<Vec<&OsStr>>();

    // Delegate permissions checks to the kernel for efficiency and to avoid having to implement
    // them on our own.
    os_options.push(OsStr::new("-o"));
    os_options.push(OsStr::new("default_permissions"));
=======
    let mut mount_options = mount_options;
    mount_options.push(MountOption::DefaultPermissions);
>>>>>>> b777e6cc

    let mut fs = SandboxFS::create(mappings, ttl, cache, xattrs)?;
    let reconfigurable_fs = fs.reconfigurable();
    info!("Mounting file system onto {:?}", mount_point);

    let (signals, mut session) = {
        let installer = concurrent::SignalsInstaller::prepare();
        let session = fuser::Session::new(fs, &mount_point, &mount_options[..])?;
        let signals = installer.install(PathBuf::from(mount_point))?;
        (signals, session)
    };

    let config_handler = {
        let mut input = concurrent::ShareableFile::from(input);
        let reader = input.reader()?;
        let handler = thread::spawn(move || {
            match reconfig::run_loop(reader, output, threads, &reconfigurable_fs) {
                Ok(()) => info!(
                    "Reached end of reconfiguration input; file system mappings are now frozen"
                ),
                Err(e) => warn!("Reconfigurations stopped due to internal error: {}", e),
            }
        });

        session.run()?;
        handler
    };
    // The input must be closed to let the reconfiguration thread to exit, which then lets the join
    // operation below complete, hence the scope above.
    if let Some(signo) = signals.caught() {
        info!("Caught signal {}", signo);
        return Err(format_err!("Caught signal {}", signo));
    }

    match config_handler.join() {
        Ok(_) => Ok(()),
        Err(_) => Err(format_err!("Reconfiguration thread panicked")),
    }
}

#[cfg(test)]
mod tests {
    use super::*;
    use std::os::unix::fs::MetadataExt;
    use tempfile::tempdir;

    #[test]
    fn test_mapping_new_ok() {
        let mapping = Mapping::from_parts(
            PathBuf::from("/foo/.///bar"),      // Must be absolute and normalized.
            PathBuf::from("/bar/./baz/../abc"), // Must be absolute but needn't be normalized.
            false,
        )
        .unwrap();
        assert_eq!(PathBuf::from("/foo/bar"), mapping.path);
        assert_eq!(PathBuf::from("/bar/baz/../abc"), mapping.underlying_path);
        assert!(!mapping.writable);
    }

    #[test]
    fn test_mapping_new_path_is_not_absolute() {
        let err =
            Mapping::from_parts(PathBuf::from("foo"), PathBuf::from("/bar"), false).unwrap_err();
        assert_eq!(
            MappingError::PathNotAbsolute {
                path: PathBuf::from("foo")
            },
            err
        );
    }

    #[test]
    fn test_mapping_new_path_is_not_normalized() {
        let trailing_dotdot = PathBuf::from("/foo/..");
        assert_eq!(
            MappingError::PathNotNormalized {
                path: trailing_dotdot.clone()
            },
            Mapping::from_parts(trailing_dotdot, PathBuf::from("/bar"), false).unwrap_err()
        );

        let intermediate_dotdot = PathBuf::from("/foo/../bar/baz");
        assert_eq!(
            MappingError::PathNotNormalized {
                path: intermediate_dotdot.clone()
            },
            Mapping::from_parts(intermediate_dotdot, PathBuf::from("/bar"), true).unwrap_err()
        );
    }

    #[test]
    fn test_mapping_new_underlying_path_is_not_absolute() {
        let err =
            Mapping::from_parts(PathBuf::from("/foo"), PathBuf::from("bar"), false).unwrap_err();
        assert_eq!(
            MappingError::PathNotAbsolute {
                path: PathBuf::from("bar")
            },
            err
        );
    }

    #[test]
    fn test_mapping_is_root() {
        let irrelevant = PathBuf::from("/some/place");
        assert!(
            Mapping::from_parts(PathBuf::from("/"), irrelevant.clone(), false)
                .unwrap()
                .is_root()
        );
        assert!(
            Mapping::from_parts(PathBuf::from("///"), irrelevant.clone(), false)
                .unwrap()
                .is_root()
        );
        assert!(
            Mapping::from_parts(PathBuf::from("/./"), irrelevant.clone(), false)
                .unwrap()
                .is_root()
        );
        assert!(
            !Mapping::from_parts(PathBuf::from("/a"), irrelevant.clone(), false)
                .unwrap()
                .is_root()
        );
        assert!(
            !Mapping::from_parts(PathBuf::from("/a/b"), irrelevant, false)
                .unwrap()
                .is_root()
        );
    }

    #[test]
    fn id_generator_ok() {
        let ids = IdGenerator::new(10);
        assert_eq!(10, ids.next());
        assert_eq!(11, ids.next());
        assert_eq!(12, ids.next());
    }

    #[test]
    #[should_panic(expected = "Ran out of identifiers")]
    fn id_generator_exhaustion() {
        let ids = IdGenerator::new(std::u64::MAX);
        ids.next(); // OK, still at limit.
        ids.next(); // Should panic.
    }

    #[test]
    fn test_split_abs_path() {
        let empty: [Component; 0] = [];
        assert_eq!(&empty, split_abs_path(&Path::new("/")).as_slice());
        assert_eq!(
            &[Component::Normal(OsStr::new("foo"))],
            split_abs_path(&Path::new("/foo")).as_slice()
        );
        assert_eq!(
            &[
                Component::Normal(OsStr::new("foo")),
                Component::Normal(OsStr::new("bar"))
            ],
            split_abs_path(&Path::new("/foo/bar")).as_slice()
        );
    }

    fn do_create_as_ok_test(uid: unistd::Uid, gid: unistd::Gid) {
        let root = tempdir().unwrap();
        let file = root.path().join("dir");
        create_as(
            &file,
            uid,
            gid,
            |p| fs::create_dir(&p),
            |p| fs::remove_dir(&p),
        )
        .unwrap();
        let fs_attr = fs::symlink_metadata(&file).unwrap();
        assert_eq!((uid.as_raw(), gid.as_raw()), (fs_attr.uid(), fs_attr.gid()));
    }

    #[test]
    fn create_as_self() {
        do_create_as_ok_test(unistd::Uid::current(), unistd::Gid::current());
    }

    #[test]
    fn create_as_other() {
        if !unistd::Uid::current().is_root() {
            info!("Test requires root privileges; skipping");
            return;
        }

        let config = testutils::Config::get();
        match config.unprivileged_user {
            Some(user) => {
                let uid = unistd::Uid::from_raw(user.uid());
                let gid = unistd::Gid::from_raw(user.primary_group_id());
                do_create_as_ok_test(uid, gid);
            }
            None => {
                panic!("UNPRIVILEGED_USER must be set when running as root for this test to run");
            }
        }
    }

    #[test]
    fn create_as_create_error_wins_over_delete_error() {
        let path = PathBuf::from("irrelevant");
        let err = create_as(
            &path,
            unistd::Uid::current(),
            unistd::Gid::current(),
            |_| Err::<(), nix::Error>(nix::Error::from_errno(Errno::EPERM)),
            |_| Err::<(), nix::Error>(nix::Error::from_errno(Errno::ENOENT)),
        )
        .unwrap_err();
        assert_eq!(nix::Error::from_errno(Errno::EPERM), err);
    }

    #[test]
    fn create_as_file_deleted_if_chown_fails() {
        if unistd::Uid::current().is_root() {
            info!("Test requires non-root privileges; skipping");
            return;
        }

        let other_uid = unistd::Uid::from_raw(unistd::Uid::current().as_raw() + 1);
        let gid = unistd::Gid::current();

        let root = tempdir().unwrap();
        let file = root.path().join("dir");
        create_as(
            &file,
            other_uid,
            gid,
            |p| fs::create_dir(&p),
            |p| fs::remove_dir(&p),
        )
        .unwrap_err();
        fs::symlink_metadata(&file).unwrap_err();
    }
}<|MERGE_RESOLUTION|>--- conflicted
+++ resolved
@@ -35,11 +35,7 @@
 extern crate cpuprofiler;
 #[macro_use]
 extern crate failure;
-<<<<<<< HEAD
-extern crate fuse;
-=======
 extern crate fuser;
->>>>>>> b777e6cc
 #[macro_use]
 extern crate log;
 extern crate nix;
@@ -48,10 +44,6 @@
 #[cfg(test)]
 extern crate tempfile;
 extern crate threadpool;
-<<<<<<< HEAD
-extern crate time;
-=======
->>>>>>> b777e6cc
 #[cfg(test)]
 extern crate users;
 extern crate xattr;
@@ -287,11 +279,7 @@
     ids: &IdGenerator,
     cache: &dyn nodes::Cache,
 ) -> Fallible<nodes::ArcNode> {
-<<<<<<< HEAD
-    let now = time::get_time();
-=======
     let now = SystemTime::now();
->>>>>>> b777e6cc
 
     let (root, rest) = if mappings.is_empty() {
         (nodes::Dir::new_empty(ids.next(), None, now), mappings)
@@ -335,19 +323,11 @@
     /// Creates a new `SandboxFS` instance.
     fn create(
         mappings: &[Mapping],
-<<<<<<< HEAD
-        ttl: Timespec,
-        cache: ArcCache,
-        xattrs: bool,
-    ) -> Fallible<SandboxFS> {
-        let ids = IdGenerator::new(fuse::FUSE_ROOT_ID);
-=======
         ttl: Duration,
         cache: ArcCache,
         xattrs: bool,
     ) -> Fallible<SandboxFS> {
         let ids = IdGenerator::new(fuser::FUSE_ROOT_ID);
->>>>>>> b777e6cc
 
         let mut nodes = HashMap::new();
         let root = create_root(mappings, &ids, cache.as_ref())?;
@@ -368,11 +348,7 @@
     fn reconfigurable(&mut self) -> ReconfigurableSandboxFS {
         ReconfigurableSandboxFS {
             root: self
-<<<<<<< HEAD
-                .find_node(fuse::FUSE_ROOT_ID)
-=======
                 .find_node(fuser::FUSE_ROOT_ID)
->>>>>>> b777e6cc
                 .expect("Root node must always exist"),
             ids: self.ids.clone(),
             nodes: self.nodes.clone(),
@@ -428,17 +404,6 @@
         nodes.entry(node.inode()).or_insert(node);
     }
 
-<<<<<<< HEAD
-    /// Same as `create` but leaves the handling of the `fuse::Reply` to the caller.
-    fn create2(
-        &mut self,
-        req: &fuse::Request,
-        parent: u64,
-        name: &OsStr,
-        mode: u32,
-        flags: u32,
-    ) -> nodes::NodeResult<(fuse::FileAttr, u64)> {
-=======
     /// Same as `create` but leaves the handling of the `fuser::Reply` to the caller.
     fn create2(
         &mut self,
@@ -448,7 +413,6 @@
         mode: u32,
         flags: i32,
     ) -> nodes::NodeResult<(fuser::FileAttr, u64)> {
->>>>>>> b777e6cc
         let dir_node = self.find_writable_node(parent)?;
         let (node, handle, attr) = dir_node.create(
             name,
@@ -481,16 +445,6 @@
         Ok(attr)
     }
 
-<<<<<<< HEAD
-    /// Same as `mkdir` but leaves the handling of the `fuse::Reply` to the caller.
-    fn mkdir2(
-        &mut self,
-        req: &fuse::Request,
-        parent: u64,
-        name: &OsStr,
-        mode: u32,
-    ) -> nodes::NodeResult<fuse::FileAttr> {
-=======
     /// Same as `mkdir` but leaves the handling of the `fuser::Reply` to the caller.
     fn mkdir2(
         &mut self,
@@ -499,7 +453,6 @@
         name: &OsStr,
         mode: u32,
     ) -> nodes::NodeResult<fuser::FileAttr> {
->>>>>>> b777e6cc
         let dir_node = self.find_writable_node(parent)?;
         let (node, attr) = dir_node.mkdir(
             name,
@@ -513,26 +466,15 @@
         Ok(attr)
     }
 
-<<<<<<< HEAD
-    /// Same as `mknod` but leaves the handling of the `fuse::Reply` to the caller.
-    fn mknod2(
-        &mut self,
-        req: &fuse::Request,
-=======
     /// Same as `mknod` but leaves the handling of the `fuser::Reply` to the caller.
     fn mknod2(
         &mut self,
         req: &fuser::Request,
->>>>>>> b777e6cc
         parent: u64,
         name: &OsStr,
         mode: u32,
         rdev: u32,
-<<<<<<< HEAD
-    ) -> nodes::NodeResult<fuse::FileAttr> {
-=======
     ) -> nodes::NodeResult<fuser::FileAttr> {
->>>>>>> b777e6cc
         let dir_node = self.find_writable_node(parent)?;
 
         let (node, attr) = dir_node.mknod(
@@ -570,11 +512,7 @@
             .expect("Kernel tried to release an unknown handle");
     }
 
-<<<<<<< HEAD
-    /// Same as `rename` but leaves the handling of the `fuse::Reply` to the caller.
-=======
     /// Same as `rename` but leaves the handling of the `fuser::Reply` to the caller.
->>>>>>> b777e6cc
     fn rename2(
         &mut self,
         parent: u64,
@@ -606,15 +544,9 @@
         uid: Option<u32>,
         gid: Option<u32>,
         size: Option<u64>,
-<<<<<<< HEAD
-        atime: Option<Timespec>,
-        mtime: Option<Timespec>,
-    ) -> nodes::NodeResult<fuse::FileAttr> {
-=======
         atime: Option<TimeOrNow>,
         mtime: Option<TimeOrNow>,
     ) -> nodes::NodeResult<fuser::FileAttr> {
->>>>>>> b777e6cc
         let node = self.find_writable_node(inode)?;
         let values = nodes::AttrDelta {
             mode: mode.map(|m| sys::stat::Mode::from_bits_truncate(m as sys::stat::mode_t)),
@@ -627,16 +559,6 @@
         node.setattr(&values)
     }
 
-<<<<<<< HEAD
-    /// Same as `symlink` but leaves the handling of the `fuse::Reply` to the caller.
-    fn symlink2(
-        &mut self,
-        req: &fuse::Request,
-        parent: u64,
-        name: &OsStr,
-        link: &Path,
-    ) -> nodes::NodeResult<fuse::FileAttr> {
-=======
     /// Same as `symlink` but leaves the handling of the `fuser::Reply` to the caller.
     fn symlink2(
         &mut self,
@@ -645,7 +567,6 @@
         name: &OsStr,
         link: &Path,
     ) -> nodes::NodeResult<fuser::FileAttr> {
->>>>>>> b777e6cc
         let dir_node = self.find_writable_node(parent)?;
         let (node, attr) = dir_node.symlink(
             name,
@@ -801,17 +722,6 @@
     }
 }
 
-<<<<<<< HEAD
-impl fuse::Filesystem for SandboxFS {
-    fn create(
-        &mut self,
-        req: &fuse::Request,
-        parent: u64,
-        name: &OsStr,
-        mode: u32,
-        flags: u32,
-        reply: fuse::ReplyCreate,
-=======
 impl fuser::Filesystem for SandboxFS {
     fn create(
         &mut self,
@@ -822,7 +732,6 @@
         _umask: u32,
         flags: i32,
         reply: fuser::ReplyCreate,
->>>>>>> b777e6cc
     ) {
         match self.create2(req, parent, name, mode, flags) {
             Ok((attr, fh)) => reply.created(&self.ttl, &attr, IdGenerator::GENERATION, fh, 0),
@@ -839,19 +748,11 @@
 
     fn link(
         &mut self,
-<<<<<<< HEAD
-        _req: &fuse::Request,
-        _inode: u64,
-        _newparent: u64,
-        _newname: &OsStr,
-        reply: fuse::ReplyEntry,
-=======
         _req: &fuser::Request,
         _inode: u64,
         _newparent: u64,
         _newname: &OsStr,
         reply: fuser::ReplyEntry,
->>>>>>> b777e6cc
     ) {
         // We don't support hardlinks at this point.
         reply.error(Errno::EPERM as i32);
@@ -872,20 +773,12 @@
 
     fn mkdir(
         &mut self,
-<<<<<<< HEAD
-        req: &fuse::Request,
-        parent: u64,
-        name: &OsStr,
-        mode: u32,
-        reply: fuse::ReplyEntry,
-=======
         req: &fuser::Request,
         parent: u64,
         name: &OsStr,
         mode: u32,
         _umask: u32,
         reply: fuser::ReplyEntry,
->>>>>>> b777e6cc
     ) {
         match self.mkdir2(req, parent, name, mode) {
             Ok(attr) => reply.entry(&self.ttl, &attr, IdGenerator::GENERATION),
@@ -895,14 +788,6 @@
 
     fn mknod(
         &mut self,
-<<<<<<< HEAD
-        req: &fuse::Request,
-        parent: u64,
-        name: &OsStr,
-        mode: u32,
-        rdev: u32,
-        reply: fuse::ReplyEntry,
-=======
         req: &fuser::Request,
         parent: u64,
         name: &OsStr,
@@ -910,7 +795,6 @@
         _umask: u32,
         rdev: u32,
         reply: fuser::ReplyEntry,
->>>>>>> b777e6cc
     ) {
         match self.mknod2(req, parent, name, mode, rdev) {
             Ok(attr) => reply.entry(&self.ttl, &attr, IdGenerator::GENERATION),
@@ -934,22 +818,14 @@
 
     fn read(
         &mut self,
-<<<<<<< HEAD
-        _req: &fuse::Request,
-=======
         _req: &fuser::Request,
->>>>>>> b777e6cc
         _inode: u64,
         fh: u64,
         offset: i64,
         size: u32,
-<<<<<<< HEAD
-        reply: fuse::ReplyData,
-=======
         _flags: i32,
         _lock_owner: Option<u64>,
         reply: fuser::ReplyData,
->>>>>>> b777e6cc
     ) {
         let handle = self.find_handle(fh);
 
@@ -961,19 +837,11 @@
 
     fn readdir(
         &mut self,
-<<<<<<< HEAD
-        _req: &fuse::Request,
-        _inode: u64,
-        handle: u64,
-        offset: i64,
-        mut reply: fuse::ReplyDirectory,
-=======
         _req: &fuser::Request,
         _inode: u64,
         handle: u64,
         offset: i64,
         mut reply: fuser::ReplyDirectory,
->>>>>>> b777e6cc
     ) {
         let handle = self.find_handle(handle);
         match handle.readdir(&self.ids, self.cache.as_ref(), offset, &mut reply) {
@@ -991,15 +859,6 @@
 
     fn release(
         &mut self,
-<<<<<<< HEAD
-        _req: &fuse::Request,
-        _inode: u64,
-        fh: u64,
-        _flags: u32,
-        _lock_owner: u64,
-        _flush: bool,
-        reply: fuse::ReplyEmpty,
-=======
         _req: &fuser::Request,
         _inode: u64,
         fh: u64,
@@ -1007,7 +866,6 @@
         _lock_owner: Option<u64>,
         _flush: bool,
         reply: fuser::ReplyEmpty,
->>>>>>> b777e6cc
     ) {
         self.release2(fh);
         reply.ok();
@@ -1015,19 +873,11 @@
 
     fn releasedir(
         &mut self,
-<<<<<<< HEAD
-        _req: &fuse::Request,
-        _inode: u64,
-        fh: u64,
-        _flags: u32,
-        reply: fuse::ReplyEmpty,
-=======
         _req: &fuser::Request,
         _inode: u64,
         fh: u64,
         _flags: i32,
         reply: fuser::ReplyEmpty,
->>>>>>> b777e6cc
     ) {
         self.release2(fh);
         reply.ok();
@@ -1035,21 +885,13 @@
 
     fn rename(
         &mut self,
-<<<<<<< HEAD
-        _req: &fuse::Request,
-=======
         _req: &fuser::Request,
->>>>>>> b777e6cc
         parent: u64,
         name: &OsStr,
         new_parent: u64,
         new_name: &OsStr,
-<<<<<<< HEAD
-        reply: fuse::ReplyEmpty,
-=======
         _flags: u32,
         reply: fuser::ReplyEmpty,
->>>>>>> b777e6cc
     ) {
         match self.rename2(parent, name, new_parent, new_name) {
             Ok(()) => reply.ok(),
@@ -1072,26 +914,12 @@
 
     fn setattr(
         &mut self,
-<<<<<<< HEAD
-        _req: &fuse::Request,
-=======
         _req: &fuser::Request,
->>>>>>> b777e6cc
         inode: u64,
         mode: Option<u32>,
         uid: Option<u32>,
         gid: Option<u32>,
         size: Option<u64>,
-<<<<<<< HEAD
-        atime: Option<Timespec>,
-        mtime: Option<Timespec>,
-        _fh: Option<u64>,
-        _crtime: Option<Timespec>,
-        _chgtime: Option<Timespec>,
-        _bkuptime: Option<Timespec>,
-        _flags: Option<u32>,
-        reply: fuse::ReplyAttr,
-=======
         atime: Option<TimeOrNow>,
         mtime: Option<TimeOrNow>,
         _ctime: Option<SystemTime>,
@@ -1101,7 +929,6 @@
         _bkuptime: Option<SystemTime>,
         _flags: Option<u32>,
         reply: fuser::ReplyAttr,
->>>>>>> b777e6cc
     ) {
         match self.setattr2(inode, mode, uid, gid, size, atime, mtime) {
             Ok(attr) => reply.attr(&self.ttl, &attr),
@@ -1111,19 +938,11 @@
 
     fn symlink(
         &mut self,
-<<<<<<< HEAD
-        req: &fuse::Request,
-        parent: u64,
-        name: &OsStr,
-        link: &Path,
-        reply: fuse::ReplyEntry,
-=======
         req: &fuser::Request,
         parent: u64,
         name: &OsStr,
         link: &Path,
         reply: fuser::ReplyEntry,
->>>>>>> b777e6cc
     ) {
         match self.symlink2(req, parent, name, link) {
             Ok(attr) => reply.entry(&self.ttl, &attr, IdGenerator::GENERATION),
@@ -1149,24 +968,15 @@
 
     fn write(
         &mut self,
-<<<<<<< HEAD
-        _req: &fuse::Request,
-=======
         _req: &fuser::Request,
->>>>>>> b777e6cc
         _inode: u64,
         fh: u64,
         offset: i64,
         data: &[u8],
-<<<<<<< HEAD
-        _flags: u32,
-        reply: fuse::ReplyWrite,
-=======
         _write_flags: u32,
         _flags: i32,
         _lock_owner: Option<u64>,
         reply: fuser::ReplyWrite,
->>>>>>> b777e6cc
     ) {
         let handle = self.find_handle(fh);
 
@@ -1178,15 +988,6 @@
 
     fn setxattr(
         &mut self,
-<<<<<<< HEAD
-        _req: &fuse::Request<'_>,
-        inode: u64,
-        name: &OsStr,
-        value: &[u8],
-        _flags: u32,
-        _position: u32,
-        reply: fuse::ReplyEmpty,
-=======
         _req: &fuser::Request<'_>,
         inode: u64,
         name: &OsStr,
@@ -1194,7 +995,6 @@
         _flags: i32,
         _position: u32,
         reply: fuser::ReplyEmpty,
->>>>>>> b777e6cc
     ) {
         if !self.xattrs {
             reply.error(Errno::ENOSYS as i32);
@@ -1209,19 +1009,11 @@
 
     fn getxattr(
         &mut self,
-<<<<<<< HEAD
-        _req: &fuse::Request<'_>,
-        inode: u64,
-        name: &OsStr,
-        size: u32,
-        reply: fuse::ReplyXattr,
-=======
         _req: &fuser::Request<'_>,
         inode: u64,
         name: &OsStr,
         size: u32,
         reply: fuser::ReplyXattr,
->>>>>>> b777e6cc
     ) {
         if !self.xattrs {
             reply.error(Errno::ENOSYS as i32);
@@ -1236,17 +1028,10 @@
 
     fn listxattr(
         &mut self,
-<<<<<<< HEAD
-        _req: &fuse::Request<'_>,
-        inode: u64,
-        size: u32,
-        reply: fuse::ReplyXattr,
-=======
         _req: &fuser::Request<'_>,
         inode: u64,
         size: u32,
         reply: fuser::ReplyXattr,
->>>>>>> b777e6cc
     ) {
         if !self.xattrs {
             reply.error(Errno::ENOSYS as i32);
@@ -1268,17 +1053,10 @@
 
     fn removexattr(
         &mut self,
-<<<<<<< HEAD
-        _req: &fuse::Request<'_>,
-        inode: u64,
-        name: &OsStr,
-        reply: fuse::ReplyEmpty,
-=======
         _req: &fuser::Request<'_>,
         inode: u64,
         name: &OsStr,
         reply: fuser::ReplyEmpty,
->>>>>>> b777e6cc
     ) {
         if !self.xattrs {
             reply.error(Errno::ENOSYS as i32);
@@ -1354,32 +1132,17 @@
 #[allow(clippy::too_many_arguments)]
 pub fn mount(
     mount_point: &Path,
-<<<<<<< HEAD
-    options: &[&str],
-    mappings: &[Mapping],
-    ttl: Timespec,
-=======
     mount_options: Vec<MountOption>,
     mappings: &[Mapping],
     ttl: Duration,
->>>>>>> b777e6cc
     cache: ArcCache,
     xattrs: bool,
     input: fs::File,
     output: fs::File,
     threads: usize,
 ) -> Fallible<()> {
-<<<<<<< HEAD
-    let mut os_options = options.iter().map(AsRef::as_ref).collect::<Vec<&OsStr>>();
-
-    // Delegate permissions checks to the kernel for efficiency and to avoid having to implement
-    // them on our own.
-    os_options.push(OsStr::new("-o"));
-    os_options.push(OsStr::new("default_permissions"));
-=======
     let mut mount_options = mount_options;
     mount_options.push(MountOption::DefaultPermissions);
->>>>>>> b777e6cc
 
     let mut fs = SandboxFS::create(mappings, ttl, cache, xattrs)?;
     let reconfigurable_fs = fs.reconfigurable();
