// Copyright 2018 Google Inc.
//
// Licensed under the Apache License, Version 2.0 (the "License"); you may not
// use this file except in compliance with the License.  You may obtain a copy
// of the License at:
//
//     http://www.apache.org/licenses/LICENSE-2.0
//
// Unless required by applicable law or agreed to in writing, software
// distributed under the License is distributed on an "AS IS" BASIS, WITHOUT
// WARRANTIES OR CONDITIONS OF ANY KIND, either express or implied.  See the
// License for the specific language governing permissions and limitations
// under the License.

<<<<<<< HEAD
use fuse;
use nix::sys::time::TimeValLike;
=======
use fuser::TimeOrNow;
use nix::sys::time::{TimeVal, TimeValLike};
>>>>>>> b777e6cc
use nix::{errno, fcntl, sys};
use nodes::{KernelError, NodeResult};
use std::fs;
use std::os::unix::fs::{FileTypeExt, MetadataExt, OpenOptionsExt, PermissionsExt};
use std::path::Path;
<<<<<<< HEAD
use std::time::{SystemTime, UNIX_EPOCH};
use time::Timespec;

/// Fixed point in time to use when we fail to interpret file system supplied timestamps.
const BAD_TIME: Timespec = Timespec { sec: 0, nsec: 0 };

/// Converts a system time as represented in a fs::Metadata object to a Timespec.
///
/// `path` is the file from which the timestamp was originally extracted and `name` represents the
/// metadata field the timestamp corresponds to; both are used for debugging purposes only.
///
/// If the given system time is missing, or if it is invalid, logs a warning and returns a fixed
/// time.  It is reasonable for these details to be missing because the backing file systems do
/// not always implement all possible file timestamps.
fn system_time_to_timespec(path: &Path, name: &str, time: &io::Result<SystemTime>) -> Timespec {
    match time {
        Ok(time) => match time.duration_since(UNIX_EPOCH) {
            Ok(duration) => {
                Timespec::new(duration.as_secs() as i64, duration.subsec_nanos() as i32)
            }
            Err(e) => {
                warn!(
                    "File system returned {} {:?} for {:?} that's before the Unix epoch: {}",
                    name, time, path, e
                );
                BAD_TIME
            }
        },
        Err(e) => {
            debug!(
                "File system did not return a {} timestamp for {:?}: {}",
                name, path, e
            );
            BAD_TIME
        }
    }
=======
use std::time::SystemTime;

const NANOSECONDS_PER_SECOND: i64 = 1_000_000_000;

/// Converts a `std::time::SystemTime` object into a `sys::time::TimeSpec`.
pub fn system_time_to_nix_timespec(val: SystemTime) -> sys::time::TimeSpec {
    let since_epoch = val.duration_since(SystemTime::UNIX_EPOCH).unwrap();
    let nanos_since_epoch = NANOSECONDS_PER_SECOND
        .checked_mul(since_epoch.as_secs() as i64)
        .expect("Time overflow: seconds")
        .checked_add(since_epoch.subsec_nanos() as i64)
        .expect("Time overflow: nanoseconds");
    sys::time::TimeSpec::nanoseconds(nanos_since_epoch)
>>>>>>> b777e6cc
}

/// Converts a `std::time::SystemTime` object into a `sys::time::TimeVal`.
pub fn system_time_to_timeval(val: SystemTime) -> TimeVal {
    // TODO(wilhelm): Check this
    let since_epoch = val.duration_since(SystemTime::UNIX_EPOCH).unwrap();
    let nanos_since_epoch = NANOSECONDS_PER_SECOND
        .checked_mul(since_epoch.as_secs() as i64)
        .expect("Time overflow: seconds")
        .checked_add(since_epoch.subsec_nanos() as i64)
        .expect("Time overflow: nanoseconds");
    sys::time::TimeVal::nanoseconds(nanos_since_epoch)
}

<<<<<<< HEAD
/// Converts a `sys::time::TimeVal` object into a `time::Timespec`.
// TODO(jmmv): Consider upstreaming this function as a TimeVal method.
pub fn timeval_to_timespec(val: sys::time::TimeVal) -> Timespec {
    let usec = if val.tv_usec() > sys::time::suseconds_t::from(std::i32::MAX) {
        warn!(
            "Cannot represent too-long usec quantity {} in timespec; using 0",
            val.tv_usec()
        );
        0
    } else {
        val.tv_usec() as i32
    };
    Timespec::new(val.tv_sec() as sys::time::time_t, usec)
}

/// Converts a `sys::time::TimeVal` object into a `sys::time::TimeSpec`.
pub fn timeval_to_nix_timespec(val: sys::time::TimeVal) -> sys::time::TimeSpec {
    let usec = if val.tv_usec() > sys::time::suseconds_t::from(std::i32::MAX) {
        warn!(
            "Cannot represent too-long usec quantity {} in timespec; using 0",
            val.tv_usec()
        );
        0
    } else {
        val.tv_usec() as i64
    };
    sys::time::TimeSpec::nanoseconds((val.tv_sec() as i64) * 1_000_000_000 + usec)
=======
// Converts a `fuser::TimeNow` to `std::time::SystemTime`.
pub fn time_or_now_to_system_time(val: TimeOrNow) -> SystemTime {
    match val {
        TimeOrNow::SpecificTime(system_time) => system_time,
        TimeOrNow::Now => SystemTime::now(),
    }
}

pub fn system_time_with_second_resolution() -> SystemTime {
    let now = SystemTime::now();
    let duration = now
        .duration_since(SystemTime::UNIX_EPOCH)
        .expect("Time overflow");
    SystemTime::UNIX_EPOCH
        .checked_add(duration)
        .expect("Time overflow")
>>>>>>> b777e6cc
}

/// Converts a file type as returned by the file system to a FUSE file type.
///
/// `path` is the file from which the file type was originally extracted and is only for debugging
/// purposes.
///
/// If the given file type cannot be mapped to a FUSE file type (because we don't know about that
/// type or, most likely, because the file type is bogus), logs a warning and returns a regular
/// file type with the assumption that most operations should work on it.
pub fn filetype_fs_to_fuse(path: &Path, fs_type: fs::FileType) -> fuser::FileType {
    if fs_type.is_block_device() {
        fuser::FileType::BlockDevice
    } else if fs_type.is_char_device() {
        fuser::FileType::CharDevice
    } else if fs_type.is_dir() {
        fuser::FileType::Directory
    } else if fs_type.is_fifo() {
        fuser::FileType::NamedPipe
    } else if fs_type.is_file() {
        fuser::FileType::RegularFile
    } else if fs_type.is_socket() {
        fuser::FileType::Socket
    } else if fs_type.is_symlink() {
        fuser::FileType::Symlink
    } else {
        warn!(
            "File system returned invalid file type {:?} for {:?}",
            fs_type, path
        );
<<<<<<< HEAD
        fuse::FileType::RegularFile
=======
        fuser::FileType::RegularFile
>>>>>>> b777e6cc
    }
}

/// Converts metadata attributes supplied by the file system to a FUSE file attributes tuple.
///
/// `inode` is the value of the FUSE inode (not the value of the inode supplied within `attr`) to
/// fill into the returned file attributes.  `path` is the file from which the attributes were
/// originally extracted and is only for debugging purposes.  `nlink` is the number of links to
/// expose, which is a sandboxfs-internal property and does not match the on-disk value included
/// in `attr`.
///
/// Any errors encountered along the conversion process are logged and the corresponding field is
/// replaced by a reasonable value that should work.  In other words: all errors are swallowed.
pub fn attr_fs_to_fuse(
    path: &Path,
    inode: u64,
    nlink: u32,
    attr: &fs::Metadata,
) -> fuser::FileAttr {
    let len = if attr.is_dir() {
        2 // TODO(jmmv): Reevaluate what directory sizes should be.
    } else {
        attr.len()
    };

    // TODO(https://github.com/bazelbuild/sandboxfs/issues/43): Using the underlying ctimes is
    // slightly wrong because the ctimes track changes to the inodes.  In most cases, operations
    // that flow via sandboxfs will affect the underlying ctime and propagate through here, which is
    // fine, but other operations are purely in-memory.  To properly handle those cases, we should
    // have our own ctime handling.
<<<<<<< HEAD
    let ctime = Timespec {
        sec: attr.ctime(),
        nsec: attr.ctime_nsec() as i32,
    };
=======
>>>>>>> b777e6cc

    let perm = match attr.permissions().mode() {
        // TODO(https://github.com/rust-lang/rust/issues/51577): Drop :: prefix.
        mode if mode > u32::from(::std::u16::MAX) => {
            warn!(
                "File system returned mode {} for {:?}, which is too large; set to 0400",
                mode, path
            );
            0o400
        }
        mode => (mode as u16) & !(sys::stat::SFlag::S_IFMT.bits() as u16),
    };

    let rdev = match attr.rdev() {
        // TODO(https://github.com/rust-lang/rust/issues/51577): Drop :: prefix.
        rdev if rdev > u64::from(::std::u32::MAX) => {
            warn!(
                "File system returned rdev {} for {:?}, which is too large; set to 0",
                rdev, path
            );
            0
        }
        rdev => rdev as u32,
    };

    // TODO(bierbaum): Figure out something better to do when atime, mtime, or crtime have
    // no value.
    fuser::FileAttr {
        ino: inode,
        kind: filetype_fs_to_fuse(path, attr.file_type()),
        nlink: nlink,
        size: len,
        blocks: 0, // TODO(jmmv): Reevaluate what blocks should be.
        blksize: 0,
        atime: attr.accessed().unwrap_or(SystemTime::UNIX_EPOCH),
        mtime: attr.modified().unwrap_or(SystemTime::UNIX_EPOCH),
        ctime: attr.created().unwrap_or(SystemTime::UNIX_EPOCH),
        crtime: attr.created().unwrap_or(SystemTime::UNIX_EPOCH),
        perm: perm,
        uid: attr.uid(),
        gid: attr.gid(),
        rdev: rdev,
        flags: 0,
    }
}

/// Converts a set of `flags` bitmask to an `fs::OpenOptions`.
///
/// `allow_writes` indicates whether the file to be opened supports writes or not.  If the flags
/// don't match this condition, then this returns an error.
pub fn flags_to_openoptions(flags: i32, allow_writes: bool) -> NodeResult<fs::OpenOptions> {
    let oflag = fcntl::OFlag::from_bits_truncate(flags);

    let mut options = fs::OpenOptions::new();
    options.read(true);
    if oflag.contains(fcntl::OFlag::O_WRONLY) | oflag.contains(fcntl::OFlag::O_RDWR) {
        if !allow_writes {
            return Err(KernelError::from_errno(errno::Errno::EPERM));
        }
        if oflag.contains(fcntl::OFlag::O_WRONLY) {
            options.read(false);
        }
        options.write(true);
    }
    options.custom_flags(flags);
    Ok(options)
}

/// Asserts that two FUSE file attributes are equal.
//
// TODO(jmmv): Remove once rust-fuse 0.4 is released as it will derive Eq for FileAttr.
pub fn fileattrs_eq(attr1: &fuser::FileAttr, attr2: &fuser::FileAttr) -> bool {
    attr1.ino == attr2.ino
        && attr1.kind == attr2.kind
        && attr1.nlink == attr2.nlink
        && attr1.size == attr2.size
        && attr1.blocks == attr2.blocks
        && attr1.atime == attr2.atime
        && attr1.mtime == attr2.mtime
        && attr1.ctime == attr2.ctime
        && attr1.crtime == attr2.crtime
        && attr1.perm == attr2.perm
        && attr1.uid == attr2.uid
        && attr1.gid == attr2.gid
        && attr1.rdev == attr2.rdev
        && attr1.flags == attr2.flags
}

#[cfg(test)]
mod tests {
    use super::*;

    use nix::sys::time::TimeValLike;
<<<<<<< HEAD
    use nix::{errno, unistd};
=======
    use nix::unistd;
>>>>>>> b777e6cc
    use std::fs::File;
    use std::io::{Read, Write};
    use std::ops::Add;
    use std::os::unix;
    use std::time::Duration;
    use sys::time::TimeSpec;
    use tempfile::tempdir;

    /// Creates a file at `path` with the given `content` and closes it.
    fn create_file(path: &Path, content: &str) {
        let mut file = File::create(path).expect("Test file creation failed");
        let written = file
            .write(content.as_bytes())
            .expect("Test file data write failed");
        assert_eq!(content.len(), written, "Test file wasn't fully written");
    }

    #[test]
<<<<<<< HEAD
    fn test_timespec_to_timeval() {
        let spec = Timespec {
            sec: 123,
            nsec: 45000,
        };
        let val = timespec_to_timeval(spec);
        assert_eq!(123, val.tv_sec());
        assert_eq!(45, val.tv_usec());
    }

    #[test]
    fn test_timeval_to_timespec() {
        let val = sys::time::TimeVal::seconds(654) + sys::time::TimeVal::nanoseconds(123_456);
        let spec = timeval_to_timespec(val);
        assert_eq!(654, spec.sec);
        assert_eq!(123, spec.nsec);
    }

    #[test]
    fn test_timeval_to_nix_timespec() {
        let val = sys::time::TimeVal::seconds(654) + sys::time::TimeVal::nanoseconds(123_456);
        let spec = timeval_to_nix_timespec(val);
        assert_eq!(654, spec.tv_sec());
        assert_eq!(123, spec.tv_nsec());
    }

    #[test]
    fn test_system_time_to_timespec_ok() {
        let sys_time = SystemTime::UNIX_EPOCH + Duration::new(12345, 6789);
        let timespec =
            system_time_to_timespec(&Path::new("irrelevant"), "irrelevant", &Ok(sys_time));
        assert_eq!(
            Timespec {
                sec: 12345,
                nsec: 6789
            },
            timespec
        );
    }

    #[test]
    fn test_system_time_to_timespec_bad() {
        let sys_time = SystemTime::UNIX_EPOCH - Duration::new(1, 0);
        let timespec =
            system_time_to_timespec(&Path::new("irrelevant"), "irrelevant", &Ok(sys_time));
        assert_eq!(BAD_TIME, timespec);
    }

    #[test]
    fn test_system_time_to_timespec_missing() {
        let timespec = system_time_to_timespec(
            &Path::new("irrelevant"),
            "irrelevant",
            &Err(io::Error::from_raw_os_error(errno::Errno::ENOENT as i32)),
        );
        assert_eq!(BAD_TIME, timespec);
=======
    fn test_system_time_to_nix_timespec() {
        let seconds = Duration::from_secs(123456789);
        let nanos = Duration::from_nanos(54321);
        let system_time = SystemTime::UNIX_EPOCH
            .checked_add(seconds)
            .unwrap()
            .checked_add(nanos)
            .unwrap();
        let spec = {
            TimeSpec::seconds(seconds.as_secs() as i64)
                .add(TimeSpec::nanoseconds(nanos.as_nanos() as i64))
        };
        assert_eq!(system_time_to_nix_timespec(system_time), spec);
>>>>>>> b777e6cc
    }

    #[test]
    fn test_system_time_to_timeval() {
        let seconds = Duration::from_secs(123456789);
        let nanos = Duration::from_nanos(54321);
        let system_time = SystemTime::UNIX_EPOCH
            .checked_add(seconds)
            .unwrap()
            .checked_add(nanos)
            .unwrap();
        let spec = {
            TimeVal::seconds(seconds.as_secs() as i64)
                .add(TimeVal::nanoseconds(nanos.as_nanos() as i64))
        };
        assert_eq!(system_time_to_timeval(system_time), spec);
    }

    #[test]
    fn test_attr_fs_to_fuse_directory() {
        let dir = tempdir().unwrap();
        let path = dir.path().join("root");
        fs::create_dir(&path).unwrap();
        fs::create_dir(path.join("subdir1")).unwrap();
        fs::create_dir(path.join("subdir2")).unwrap();

        fs::set_permissions(&path, fs::Permissions::from_mode(0o750)).unwrap();
        sys::stat::utimes(
            &path,
            &sys::time::TimeVal::seconds(12345),
            &sys::time::TimeVal::seconds(678),
        )
        .unwrap();

<<<<<<< HEAD
        let exp_attr = fuse::FileAttr {
            ino: 1234, // Ensure underlying inode is not propagated.
            kind: fuse::FileType::Directory,
            nlink: 56, // TODO(jmmv): Should this account for subdirs?
            size: 2,
            blocks: 0,
            atime: Timespec {
                sec: 12345,
                nsec: 0,
            },
            mtime: Timespec { sec: 678, nsec: 0 },
            ctime: BAD_TIME,
            crtime: BAD_TIME,
=======
        let atime = SystemTime::UNIX_EPOCH
            .checked_add(Duration::from_secs(12345))
            .unwrap();
        let mtime = SystemTime::UNIX_EPOCH
            .checked_add(Duration::from_secs(678))
            .unwrap();
        let bad_time = SystemTime::UNIX_EPOCH;

        let exp_attr = fuser::FileAttr {
            ino: 1234, // Ensure underlying inode is not propagated.
            kind: fuser::FileType::Directory,
            nlink: 56, // TODO(jmmv): Should this account for subdirs?
            size: 2,
            blocks: 0,
            blksize: 0,
            atime: atime,
            mtime: mtime,
            ctime: bad_time,
            crtime: bad_time,
>>>>>>> b777e6cc
            perm: 0o750,
            uid: unistd::getuid().as_raw(),
            gid: unistd::getgid().as_raw(),
            rdev: 0,
            flags: 0,
        };

        let mut attr = attr_fs_to_fuse(&path, 1234, 56, &fs::symlink_metadata(&path).unwrap());
        // We cannot really make any useful assertions on ctime and crtime as these cannot be
        // modified and may not be queryable, so stub them out.
        attr.ctime = bad_time;
        attr.crtime = bad_time;
        assert!(fileattrs_eq(&exp_attr, &attr));
    }

    #[test]
    fn test_attr_fs_to_fuse_regular() {
        let dir = tempdir().unwrap();
        let path = dir.path().join("file");

        let content = "Some text\n";
        create_file(&path, content);

        fs::set_permissions(&path, fs::Permissions::from_mode(0o640)).unwrap();
        sys::stat::utimes(
            &path,
            &sys::time::TimeVal::seconds(54321),
            &sys::time::TimeVal::seconds(876),
        )
        .unwrap();

<<<<<<< HEAD
        let exp_attr = fuse::FileAttr {
            ino: 42, // Ensure underlying inode is not propagated.
            kind: fuse::FileType::RegularFile,
            nlink: 50,
            size: content.len() as u64,
            blocks: 0,
            atime: Timespec {
                sec: 54321,
                nsec: 0,
            },
            mtime: Timespec { sec: 876, nsec: 0 },
            ctime: BAD_TIME,
            crtime: BAD_TIME,
=======
        let atime = SystemTime::UNIX_EPOCH
            .checked_add(Duration::from_secs(54321))
            .unwrap();
        let mtime = SystemTime::UNIX_EPOCH
            .checked_add(Duration::from_secs(876))
            .unwrap();
        let bad_time = SystemTime::UNIX_EPOCH;

        let exp_attr = fuser::FileAttr {
            ino: 42, // Ensure underlying inode is not propagated.
            kind: fuser::FileType::RegularFile,
            nlink: 50,
            size: content.len() as u64,
            blocks: 0,
            blksize: 0,
            atime: atime,
            mtime: mtime,
            ctime: bad_time,
            crtime: bad_time,
>>>>>>> b777e6cc
            perm: 0o640,
            uid: unistd::getuid().as_raw(),
            gid: unistd::getgid().as_raw(),
            rdev: 0,
            flags: 0,
        };

        let mut attr = attr_fs_to_fuse(&path, 42, 50, &fs::symlink_metadata(&path).unwrap());
        // We cannot really make any useful assertions on ctime and crtime as these cannot be
        // modified and may not be queryable, so stub them out.
        attr.ctime = bad_time;
        attr.crtime = bad_time;
        assert!(fileattrs_eq(&exp_attr, &attr));
    }

    #[test]
    fn test_flags_to_openoptions_rdonly() {
        let dir = tempdir().unwrap();
        let path = dir.path().join("file");
        create_file(&path, "original content");

        let flags = fcntl::OFlag::O_RDONLY.bits();
        let openoptions = flags_to_openoptions(flags, false).unwrap();
        let mut file = openoptions.open(&path).unwrap();

        write!(file, "foo").expect_err("Write to read-only file succeeded");

        let mut buf = String::new();
        file.read_to_string(&mut buf)
            .expect("Read from read-only file failed");
        assert_eq!("original content", buf);
    }

    #[test]
    fn test_flags_to_openoptions_wronly() {
        let dir = tempdir().unwrap();
        let path = dir.path().join("file");
        create_file(&path, "");

        let flags = fcntl::OFlag::O_WRONLY.bits();
        flags_to_openoptions(flags, false).expect_err("Writability permission not respected");
        let openoptions = flags_to_openoptions(flags, true).unwrap();
        let mut file = openoptions.open(&path).unwrap();

        let mut buf = String::new();
        file.read_to_string(&mut buf)
            .expect_err("Read from write-only file succeeded");

        write!(file, "foo").expect("Write to write-only file failed");
    }

    #[test]
    fn test_flags_to_openoptions_rdwr() {
        let dir = tempdir().unwrap();
        let path = dir.path().join("file");
        create_file(&path, "some content");

        let flags = fcntl::OFlag::O_RDWR.bits();
        flags_to_openoptions(flags, false).expect_err("Writability permission not respected");
        let openoptions = flags_to_openoptions(flags, true).unwrap();
        let mut file = openoptions.open(&path).unwrap();

        let mut buf = String::new();
        file.read_to_string(&mut buf)
            .expect("Read from read/write file failed");

        write!(file, "foo").expect("Write to read/write file failed");
    }

    #[test]
    fn test_flags_to_openoptions_custom() {
        let dir = tempdir().unwrap();
        create_file(&dir.path().join("file"), "");
        let path = dir.path().join("link");
        unix::fs::symlink("file", &path).unwrap();

        {
            let flags = fcntl::OFlag::O_RDONLY.bits();
            let openoptions = flags_to_openoptions(flags, true).unwrap();
            openoptions
                .open(&path)
                .expect("Failed to open symlink target; test setup bogus");
        }

        let flags = (fcntl::OFlag::O_RDONLY | fcntl::OFlag::O_NOFOLLOW).bits();
        let openoptions = flags_to_openoptions(flags, true).unwrap();
        openoptions
            .open(&path)
            .expect_err("Open of symlink succeeded");
    }
}<|MERGE_RESOLUTION|>--- conflicted
+++ resolved
@@ -12,56 +12,13 @@
 // License for the specific language governing permissions and limitations
 // under the License.
 
-<<<<<<< HEAD
-use fuse;
-use nix::sys::time::TimeValLike;
-=======
 use fuser::TimeOrNow;
 use nix::sys::time::{TimeVal, TimeValLike};
->>>>>>> b777e6cc
 use nix::{errno, fcntl, sys};
 use nodes::{KernelError, NodeResult};
 use std::fs;
 use std::os::unix::fs::{FileTypeExt, MetadataExt, OpenOptionsExt, PermissionsExt};
 use std::path::Path;
-<<<<<<< HEAD
-use std::time::{SystemTime, UNIX_EPOCH};
-use time::Timespec;
-
-/// Fixed point in time to use when we fail to interpret file system supplied timestamps.
-const BAD_TIME: Timespec = Timespec { sec: 0, nsec: 0 };
-
-/// Converts a system time as represented in a fs::Metadata object to a Timespec.
-///
-/// `path` is the file from which the timestamp was originally extracted and `name` represents the
-/// metadata field the timestamp corresponds to; both are used for debugging purposes only.
-///
-/// If the given system time is missing, or if it is invalid, logs a warning and returns a fixed
-/// time.  It is reasonable for these details to be missing because the backing file systems do
-/// not always implement all possible file timestamps.
-fn system_time_to_timespec(path: &Path, name: &str, time: &io::Result<SystemTime>) -> Timespec {
-    match time {
-        Ok(time) => match time.duration_since(UNIX_EPOCH) {
-            Ok(duration) => {
-                Timespec::new(duration.as_secs() as i64, duration.subsec_nanos() as i32)
-            }
-            Err(e) => {
-                warn!(
-                    "File system returned {} {:?} for {:?} that's before the Unix epoch: {}",
-                    name, time, path, e
-                );
-                BAD_TIME
-            }
-        },
-        Err(e) => {
-            debug!(
-                "File system did not return a {} timestamp for {:?}: {}",
-                name, path, e
-            );
-            BAD_TIME
-        }
-    }
-=======
 use std::time::SystemTime;
 
 const NANOSECONDS_PER_SECOND: i64 = 1_000_000_000;
@@ -75,7 +32,6 @@
         .checked_add(since_epoch.subsec_nanos() as i64)
         .expect("Time overflow: nanoseconds");
     sys::time::TimeSpec::nanoseconds(nanos_since_epoch)
->>>>>>> b777e6cc
 }
 
 /// Converts a `std::time::SystemTime` object into a `sys::time::TimeVal`.
@@ -90,35 +46,6 @@
     sys::time::TimeVal::nanoseconds(nanos_since_epoch)
 }
 
-<<<<<<< HEAD
-/// Converts a `sys::time::TimeVal` object into a `time::Timespec`.
-// TODO(jmmv): Consider upstreaming this function as a TimeVal method.
-pub fn timeval_to_timespec(val: sys::time::TimeVal) -> Timespec {
-    let usec = if val.tv_usec() > sys::time::suseconds_t::from(std::i32::MAX) {
-        warn!(
-            "Cannot represent too-long usec quantity {} in timespec; using 0",
-            val.tv_usec()
-        );
-        0
-    } else {
-        val.tv_usec() as i32
-    };
-    Timespec::new(val.tv_sec() as sys::time::time_t, usec)
-}
-
-/// Converts a `sys::time::TimeVal` object into a `sys::time::TimeSpec`.
-pub fn timeval_to_nix_timespec(val: sys::time::TimeVal) -> sys::time::TimeSpec {
-    let usec = if val.tv_usec() > sys::time::suseconds_t::from(std::i32::MAX) {
-        warn!(
-            "Cannot represent too-long usec quantity {} in timespec; using 0",
-            val.tv_usec()
-        );
-        0
-    } else {
-        val.tv_usec() as i64
-    };
-    sys::time::TimeSpec::nanoseconds((val.tv_sec() as i64) * 1_000_000_000 + usec)
-=======
 // Converts a `fuser::TimeNow` to `std::time::SystemTime`.
 pub fn time_or_now_to_system_time(val: TimeOrNow) -> SystemTime {
     match val {
@@ -135,7 +62,6 @@
     SystemTime::UNIX_EPOCH
         .checked_add(duration)
         .expect("Time overflow")
->>>>>>> b777e6cc
 }
 
 /// Converts a file type as returned by the file system to a FUSE file type.
@@ -166,11 +92,7 @@
             "File system returned invalid file type {:?} for {:?}",
             fs_type, path
         );
-<<<<<<< HEAD
-        fuse::FileType::RegularFile
-=======
         fuser::FileType::RegularFile
->>>>>>> b777e6cc
     }
 }
 
@@ -201,13 +123,6 @@
     // that flow via sandboxfs will affect the underlying ctime and propagate through here, which is
     // fine, but other operations are purely in-memory.  To properly handle those cases, we should
     // have our own ctime handling.
-<<<<<<< HEAD
-    let ctime = Timespec {
-        sec: attr.ctime(),
-        nsec: attr.ctime_nsec() as i32,
-    };
-=======
->>>>>>> b777e6cc
 
     let perm = match attr.permissions().mode() {
         // TODO(https://github.com/rust-lang/rust/issues/51577): Drop :: prefix.
@@ -301,11 +216,7 @@
     use super::*;
 
     use nix::sys::time::TimeValLike;
-<<<<<<< HEAD
-    use nix::{errno, unistd};
-=======
     use nix::unistd;
->>>>>>> b777e6cc
     use std::fs::File;
     use std::io::{Read, Write};
     use std::ops::Add;
@@ -324,64 +235,6 @@
     }
 
     #[test]
-<<<<<<< HEAD
-    fn test_timespec_to_timeval() {
-        let spec = Timespec {
-            sec: 123,
-            nsec: 45000,
-        };
-        let val = timespec_to_timeval(spec);
-        assert_eq!(123, val.tv_sec());
-        assert_eq!(45, val.tv_usec());
-    }
-
-    #[test]
-    fn test_timeval_to_timespec() {
-        let val = sys::time::TimeVal::seconds(654) + sys::time::TimeVal::nanoseconds(123_456);
-        let spec = timeval_to_timespec(val);
-        assert_eq!(654, spec.sec);
-        assert_eq!(123, spec.nsec);
-    }
-
-    #[test]
-    fn test_timeval_to_nix_timespec() {
-        let val = sys::time::TimeVal::seconds(654) + sys::time::TimeVal::nanoseconds(123_456);
-        let spec = timeval_to_nix_timespec(val);
-        assert_eq!(654, spec.tv_sec());
-        assert_eq!(123, spec.tv_nsec());
-    }
-
-    #[test]
-    fn test_system_time_to_timespec_ok() {
-        let sys_time = SystemTime::UNIX_EPOCH + Duration::new(12345, 6789);
-        let timespec =
-            system_time_to_timespec(&Path::new("irrelevant"), "irrelevant", &Ok(sys_time));
-        assert_eq!(
-            Timespec {
-                sec: 12345,
-                nsec: 6789
-            },
-            timespec
-        );
-    }
-
-    #[test]
-    fn test_system_time_to_timespec_bad() {
-        let sys_time = SystemTime::UNIX_EPOCH - Duration::new(1, 0);
-        let timespec =
-            system_time_to_timespec(&Path::new("irrelevant"), "irrelevant", &Ok(sys_time));
-        assert_eq!(BAD_TIME, timespec);
-    }
-
-    #[test]
-    fn test_system_time_to_timespec_missing() {
-        let timespec = system_time_to_timespec(
-            &Path::new("irrelevant"),
-            "irrelevant",
-            &Err(io::Error::from_raw_os_error(errno::Errno::ENOENT as i32)),
-        );
-        assert_eq!(BAD_TIME, timespec);
-=======
     fn test_system_time_to_nix_timespec() {
         let seconds = Duration::from_secs(123456789);
         let nanos = Duration::from_nanos(54321);
@@ -395,7 +248,6 @@
                 .add(TimeSpec::nanoseconds(nanos.as_nanos() as i64))
         };
         assert_eq!(system_time_to_nix_timespec(system_time), spec);
->>>>>>> b777e6cc
     }
 
     #[test]
@@ -430,21 +282,6 @@
         )
         .unwrap();
 
-<<<<<<< HEAD
-        let exp_attr = fuse::FileAttr {
-            ino: 1234, // Ensure underlying inode is not propagated.
-            kind: fuse::FileType::Directory,
-            nlink: 56, // TODO(jmmv): Should this account for subdirs?
-            size: 2,
-            blocks: 0,
-            atime: Timespec {
-                sec: 12345,
-                nsec: 0,
-            },
-            mtime: Timespec { sec: 678, nsec: 0 },
-            ctime: BAD_TIME,
-            crtime: BAD_TIME,
-=======
         let atime = SystemTime::UNIX_EPOCH
             .checked_add(Duration::from_secs(12345))
             .unwrap();
@@ -464,7 +301,6 @@
             mtime: mtime,
             ctime: bad_time,
             crtime: bad_time,
->>>>>>> b777e6cc
             perm: 0o750,
             uid: unistd::getuid().as_raw(),
             gid: unistd::getgid().as_raw(),
@@ -496,21 +332,6 @@
         )
         .unwrap();
 
-<<<<<<< HEAD
-        let exp_attr = fuse::FileAttr {
-            ino: 42, // Ensure underlying inode is not propagated.
-            kind: fuse::FileType::RegularFile,
-            nlink: 50,
-            size: content.len() as u64,
-            blocks: 0,
-            atime: Timespec {
-                sec: 54321,
-                nsec: 0,
-            },
-            mtime: Timespec { sec: 876, nsec: 0 },
-            ctime: BAD_TIME,
-            crtime: BAD_TIME,
-=======
         let atime = SystemTime::UNIX_EPOCH
             .checked_add(Duration::from_secs(54321))
             .unwrap();
@@ -530,7 +351,6 @@
             mtime: mtime,
             ctime: bad_time,
             crtime: bad_time,
->>>>>>> b777e6cc
             perm: 0o640,
             uid: unistd::getuid().as_raw(),
             gid: unistd::getgid().as_raw(),
