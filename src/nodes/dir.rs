// Copyright 2018 Google Inc.
//
// Licensed under the Apache License, Version 2.0 (the "License"); you may not
// use this file except in compliance with the License.  You may obtain a copy
// of the License at:
//
//     http://www.apache.org/licenses/LICENSE-2.0
//
// Unless required by applicable law or agreed to in writing, software
// distributed under the License is distributed on an "AS IS" BASIS, WITHOUT
// WARRANTIES OR CONDITIONS OF ANY KIND, either express or implied.  See the
// License for the specific language governing permissions and limitations
// under the License.

extern crate fuser;

use failure::{Fallible, ResultExt};
use nix::dir as rawdir;
use nix::{errno, fcntl, sys, unistd};
use nodes::{
    conv, setattr, ArcHandle, ArcNode, AttrDelta, Cache, Handle, KernelError, Node, NodeResult,
};
use std::collections::HashMap;
use std::ffi::{OsStr, OsString};
use std::fs;
use std::io;
use std::os::unix::ffi::OsStrExt;
use std::os::unix::fs::{self as unix_fs, DirBuilderExt, OpenOptionsExt};
use std::path::{Component, Path, PathBuf};
use std::sync::{Arc, Mutex};
<<<<<<< HEAD
=======
use std::time::SystemTime;
>>>>>>> b777e6cc
use {create_as, IdGenerator};

/// Takes the components of a path and returns the first normal component and the rest.
///
/// This assumes that the input path is normalized and that the very first component is a normal
/// component as defined by `Component::Normal`.
fn split_components<'a>(components: &'a [Component<'a>]) -> (&'a OsStr, &'a [Component<'a>]) {
    debug_assert!(!components.is_empty());
    let name = match components[0] {
        Component::Normal(name) => name,
        _ => panic!("Input list of components is not normalized"),
    };
    (name, &components[1..])
}

/// Contents of a single `fuser::ReplyDirectory` reply; used for pagination.
struct ReplyEntry {
    inode: u64,
    fs_type: fuser::FileType,
    name: OsString,
}

/// Handle for an open directory.
struct OpenDir {
    // These are copies of the fields that also exist in the Dir corresponding to this OpenDir.
    // Ideally we could just hold an immutable reference to the Dir instance... but this is hard
    // to do because, when opendir() gets called on an abstract Node, we do not get access to the
    // ArcNode that corresponds to it (to clone it).  Given that these values are immutable on
    // the node, holding a copy here is fine.
    inode: u64,
    writable: bool,
    state: Arc<Mutex<MutableDir>>,

    /// Handle for the open directory file descriptor.  This is `None` if the directory does not
    /// have an underlying path.
    handle: Mutex<Option<rawdir::Dir>>,

    /// Contents of this directory.  This is populated on the first `readdir` request that has an
    /// offset of zero and reused for all further calls until the contents are consumed.
    ///
    /// Doing this means that mutations to the directory won't be visible to `readdir` while a
    /// "stream" of partial `readdir` calls is in progress.  This is probably a good thing.
    reply_contents: Mutex<Vec<ReplyEntry>>,
}

impl OpenDir {
    /// Reads all directory entries in one go.
    ///
    /// `_ids` and `_cache` are the file system-wide bookkeeping objects needed to instantiate new
    /// nodes, used when readdir discovers an underlying node that was not yet known.
    fn readdirall(&self, ids: &IdGenerator, cache: &dyn Cache) -> NodeResult<Vec<ReplyEntry>> {
        let mut reply = vec![];

        let mut state = self.state.lock().unwrap();

        reply.push(ReplyEntry {
            inode: self.inode,
<<<<<<< HEAD
            fs_type: fuse::FileType::Directory,
=======
            fs_type: fuser::FileType::Directory,
>>>>>>> b777e6cc
            name: OsString::from("."),
        });
        reply.push(ReplyEntry {
            inode: state.parent,
<<<<<<< HEAD
            fs_type: fuse::FileType::Directory,
=======
            fs_type: fuser::FileType::Directory,
>>>>>>> b777e6cc
            name: OsString::from(".."),
        });

        // First, return the entries that correspond to explicit mappings performed by the user at
        // either mount time or during a reconfiguration.  Those should clobber any on-disk
        // contents that we discover later when we issue the readdir on the underlying directory,
        // if any.
        for (name, dirent) in &state.children {
            if dirent.explicit_mapping {
                reply.push(ReplyEntry {
                    inode: dirent.node.inode(),
                    fs_type: dirent.node.file_type_cached(),
                    name: name.clone(),
                });
            }
        }

        let mut handle = self.handle.lock().unwrap();

        if handle.is_none() {
            debug_assert!(state.underlying_path.is_none());
            return Ok(reply);
        }
        debug_assert!(state.underlying_path.is_some());
        let handle = handle.as_mut().unwrap();
        for entry in handle.iter() {
            let entry = entry?;
            let name = entry.file_name();

            let name = OsStr::from_bytes(name.to_bytes()).to_os_string();

            if name == "." || name == ".." {
                continue;
            }

            if let Some(dirent) = state.children.get(&name) {
                // Found a previously-known on-disk entry.  Must return it "as is" (even if its
                // type might have changed) because, if we called into `cache.get_or_create` below,
                // we might recreate the node unintentionally.  Note that mappings were handled
                // earlier, so only handle the non-mapping case here.
                if !dirent.explicit_mapping {
                    reply.push(ReplyEntry {
                        inode: dirent.node.inode(),
                        fs_type: dirent.node.file_type_cached(),
                        name: name.clone(),
                    });
                }
                continue;
            }

            let path = state.underlying_path.as_ref().unwrap().join(&name);

            // TODO(jmmv): In theory we shouldn't need to issue a stat for every entry during a
            // readdir.  However, it's much easier to handle things this way because we currently
            // require a file's metadata in order to instantiate a node.  Note that the Go variant
            // of this code does the same and an attempt to "fix" this resulted in more complex
            // code and no visible performance gains.  That said, it'd be worth to investigate this
            // again.
            let fs_attr = fs::symlink_metadata(&path)?;

            let fs_type = conv::filetype_fs_to_fuse(&path, fs_attr.file_type());
            let child = cache.get_or_create(ids, &path, &fs_attr, self.writable);

            reply.push(ReplyEntry {
                inode: child.inode(),
                fs_type: fs_type,
                name: name.clone(),
            });

            // Do the insertion into state.children after calling reply.add() to be able to move
            // the name into the key without having to copy it again.
            let dirent = Dirent {
                node: child.clone(),
                explicit_mapping: false,
            };
            // TODO(jmmv): We should remove stale entries at some point (possibly here), but the Go
            // variant does not do this so any implications of this are not tested.  The reason this
            // hasn't caused trouble yet is because: on readdir, we don't use any contents from
            // state.children that correspond to unmapped entries, and any stale entries visited
            // during lookup will result in an ENOENT.
            state.children.insert(name, dirent);
        }
        // No need to worry about rewinding handle.iter() for future reads on the same OpenDir:
        // the rawdir::Dir implementation does this for us.
        Ok(reply)
    }
}

impl Handle for OpenDir {
    fn readdir(
        &self,
        ids: &IdGenerator,
        cache: &dyn Cache,
        offset: i64,
<<<<<<< HEAD
        reply: &mut fuse::ReplyDirectory,
=======
        reply: &mut fuser::ReplyDirectory,
>>>>>>> b777e6cc
    ) -> NodeResult<()> {
        let mut offset: usize = offset as usize;

        let mut contents = self.reply_contents.lock().unwrap();
        if offset == 0 {
            *contents = self.readdirall(ids, cache)?;
        } else {
            // When the kernel asks us to return extra entries from a partially-read directory, it
            // does so by giving us the offset of the last entry we returned -- not the first one
            // that we ought to return.  Therefore, advance the offset by one to avoid duplicate
            // return values and to avoid entering an infinite loop.
            offset += 1;
        }

        while offset < contents.len() {
            let entry = &contents[offset];
            if reply.add(entry.inode, offset as i64, entry.fs_type, &entry.name) {
                break; // Reply buffer is full.
            }
            offset += 1;
        }
        Ok(())
    }
}

/// Representation of a directory entry.
#[derive(Clone)]
pub struct Dirent {
    node: ArcNode,
    explicit_mapping: bool,
}

/// Representation of a directory node.
pub struct Dir {
    inode: u64,
    writable: bool,
    state: Arc<Mutex<MutableDir>>,
}

/// Holds the mutable data of a directory node.
pub struct MutableDir {
    parent: u64,
    underlying_path: Option<PathBuf>,
    attr: fuser::FileAttr,
    children: HashMap<OsString, Dirent>,
}

impl Dir {
    /// Creates a new scaffold directory to represent an in-memory directory.
    ///
    /// The directory's timestamps are set to `now` and the ownership is set to the current user.
    pub fn new_empty(inode: u64, parent: Option<&dyn Node>, now: SystemTime) -> ArcNode {
        let attr = fuser::FileAttr {
            ino: inode,
            kind: fuser::FileType::Directory,
            nlink: 2,  // "." entry plus whichever initial named node points at this.
            size: 2,   // TODO(jmmv): Reevaluate what directory sizes should be.
            blocks: 1, // TODO(jmmv): Reevaluate what directory blocks should be.
            atime: now,
            mtime: now,
            ctime: now,
            crtime: now,
            perm: 0o555 as u16, // Scaffold directories cannot be mutated by the user.
            uid: unistd::getuid().as_raw(),
            gid: unistd::getgid().as_raw(),
            rdev: 0,
            blksize: 0,
            flags: 0,
        };

        let state = MutableDir {
            parent: parent.map_or(inode, Node::inode),
            underlying_path: None,
            attr: attr,
            children: HashMap::new(),
        };

        Arc::new(Dir {
            inode: inode,
            writable: false,
            state: Arc::from(Mutex::from(state)),
        })
    }

    /// Creates a new directory whose contents are backed by another directory.
    ///
    /// `inode` is the node number to assign to the created in-memory directory and has no relation
    /// to the underlying directory.  `underlying_path` indicates the path to the directory outside
    /// of the sandbox that backs this one.  `fs_attr` contains the stat data for the given path.
    ///
    /// `fs_attr` is an input parameter because, by the time we decide to instantiate a directory
    /// node (e.g. as we discover directory entries during readdir or lookup), we have already
    /// issued a stat on the underlying file system and we cannot re-do it for efficiency reasons.
    pub fn new_mapped(
        inode: u64,
        underlying_path: &Path,
        fs_attr: &fs::Metadata,
        writable: bool,
    ) -> ArcNode {
        if !fs_attr.is_dir() {
            panic!("Can only construct based on dirs");
        }

        // For directories, assume a fixed link count of 2 that does not change throughout the
        // lifetime of the directory (except for its own removal).
        //
        // An alternative would be to inherit the link count from the underlying file system and
        // trust that it is accurate in the (typical) absence of hard links for directories.
        // I tried that on 2020-02-10 on macOS Catalina with APFS and discovered that this
        // assumption does not work because this system seems to count *all* directory entries as
        // links (not just subdirectories).
        let nlink = 2;

        let attr = conv::attr_fs_to_fuse(underlying_path, inode, nlink, &fs_attr);

        let state = MutableDir {
            parent: inode,
            underlying_path: Some(PathBuf::from(underlying_path)),
            attr: attr,
            children: HashMap::new(),
        };

        Arc::new(Dir {
            inode,
            writable,
            state: Arc::from(Mutex::from(state)),
        })
    }

    /// Creates a new scaffold directory as a child of the current one.
    ///
    /// Errors are all logged, not reported.  The rationale is that a scaffold directory for an
    /// intermediate path component of a mapping has to always be created, as it takes preference
    /// over any other on-disk contents.
    ///
    /// This is purely a helper function for `map`.  As a result, the caller is responsible for
    /// inserting the new directory into the children of the current directory.
    fn new_scaffold_child(
        &self,
        underlying_path: Option<&PathBuf>,
        name: &OsStr,
        ids: &IdGenerator,
<<<<<<< HEAD
        now: time::Timespec,
=======
        now: SystemTime,
>>>>>>> b777e6cc
    ) -> ArcNode {
        if let Some(path) = underlying_path {
            let child_path = path.join(name);
            match fs::symlink_metadata(&child_path) {
                Ok(fs_attr) => {
                    if fs_attr.is_dir() {
                        return Dir::new_mapped(ids.next(), &child_path, &fs_attr, self.writable);
                    }

                    info!(
                        "Mapping clobbers non-directory {} with an immutable directory",
                        child_path.display()
                    );
                }
                Err(e) => {
                    if e.kind() != io::ErrorKind::NotFound {
                        warn!(
                            "Mapping clobbers {} due to an error: {}",
                            child_path.display(),
                            e
                        );
                    }
                }
            }
        }
        Dir::new_empty(ids.next(), Some(self), now)
    }

    /// Same as `getattr` but with the node already locked.
    fn getattr_locked(inode: u64, state: &mut MutableDir) -> NodeResult<fuser::FileAttr> {
        if let Some(path) = &state.underlying_path {
            let fs_attr = fs::symlink_metadata(path)?;
            if !fs_attr.is_dir() {
                warn!(
                    "Path {} backing a directory node is no longer a directory; got {:?}",
                    path.display(),
                    fs_attr.file_type()
                );
                return Err(KernelError::from_errno(errno::Errno::EIO));
            }
            state.attr = conv::attr_fs_to_fuse(path, inode, state.attr.nlink, &fs_attr);
        }

        Ok(state.attr)
    }

    /// Gets the underlying path of the entry `name` in this directory.
    ///
    /// This also ensures that the entry is writable, which is determined by the directory itself
    /// being mapped to an underlying path and the entry not being an explicit mapping.
    fn get_writable_path(state: &mut MutableDir, name: &OsStr) -> NodeResult<PathBuf> {
        if state.underlying_path.is_none() {
            return Err(KernelError::from_errno(errno::Errno::EPERM));
        }
        let path = state.underlying_path.as_ref().unwrap().join(name);

        if let Some(node) = state.children.get(name) {
            if node.explicit_mapping {
                return Err(KernelError::from_errno(errno::Errno::EPERM));
            }
        };

        Ok(path)
    }

    // Same as `lookup` but with the node already locked.
    fn lookup_locked(
        writable: bool,
        state: &mut MutableDir,
        name: &OsStr,
        ids: &IdGenerator,
        cache: &dyn Cache,
<<<<<<< HEAD
    ) -> NodeResult<(ArcNode, fuse::FileAttr)> {
=======
    ) -> NodeResult<(ArcNode, fuser::FileAttr)> {
>>>>>>> b777e6cc
        if let Some(dirent) = state.children.get(name) {
            let refreshed_attr = dirent.node.getattr()?;
            return Ok((dirent.node.clone(), refreshed_attr));
        }

        let (child, attr) = {
            let path = match &state.underlying_path {
                Some(underlying_path) => underlying_path.join(name),
                None => return Err(KernelError::from_errno(errno::Errno::ENOENT)),
            };
            let fs_attr = fs::symlink_metadata(&path)?;
            let node = cache.get_or_create(ids, &path, &fs_attr, writable);
            let attr = conv::attr_fs_to_fuse(
                path.as_path(),
                node.inode(),
                node.getattr()?.nlink,
                &fs_attr,
            );
            (node, attr)
        };
        let dirent = Dirent {
            node: child.clone(),
            explicit_mapping: false,
        };
        state.children.insert(name.to_os_string(), dirent);
        Ok((child, attr))
    }

    /// Obtains the node and attributes of an underlying file immediately after its creation.
    ///
    /// `writable` and `state` are the properties of the node, passed in as arguments because we
    /// have to hold the node locked already.
    ///
    /// `path` and `name` are the path to the underlying file and the basename to lookup in the
    /// directory, respectively.  It is expected that the basename of `path` matches `name`.
    ///
    /// `exp_type` is the type of the node we expect to find for the just-created file.  If the
    /// node doesn't match this type, it means we encountered a race on the underlying file system
    /// and we fail the lookup.  (This is an artifact of how we currently implement this function
    /// as this condition should just be impossible.)
    fn post_create_lookup(
        writable: bool,
        state: &mut MutableDir,
        path: &Path,
        name: &OsStr,
<<<<<<< HEAD
        exp_type: fuse::FileType,
        ids: &IdGenerator,
        cache: &dyn Cache,
    ) -> NodeResult<(ArcNode, fuse::FileAttr)> {
=======
        exp_type: fuser::FileType,
        ids: &IdGenerator,
        cache: &dyn Cache,
    ) -> NodeResult<(ArcNode, fuser::FileAttr)> {
>>>>>>> b777e6cc
        debug_assert_eq!(path.file_name().unwrap(), name);

        // TODO(https://github.com/bazelbuild/sandboxfs/issues/43): We abuse lookup here to handle
        // the node creation and the child insertion into the directory, but we shouldn't do this
        // because lookup performs an extra stat that we should not be issuing.  But to resolve this
        // we need to be able to synthesize the returned attr, which means we need to track ctimes
        // internally.
        match Dir::lookup_locked(writable, state, name, ids, cache) {
            Ok((node, attr)) => {
                if node.file_type_cached() != exp_type {
                    warn!(
                        "Newly-created file {} was replaced or deleted before create finished",
                        path.display()
                    );
                    return Err(KernelError::from_errno(errno::Errno::EIO));
                }
                Ok((node, attr))
            }
            Err(e) => {
                if let Err(e) = fs::remove_file(&path) {
                    warn!("Failed to clean up newly-created {}: {}", path.display(), e);
                }
                Err(e)
            }
        }
    }

    /// Common implementation for the `rmdir` and `unlink` operations.
    ///
    /// The behavior of these operations differs only in the syscall we invoke to delete the
    /// underlying entry, which is passed in as the `remove` parameter.
    fn remove_any<R>(&self, name: &OsStr, remove: R, cache: &dyn Cache) -> NodeResult<()>
    where
        R: Fn(&PathBuf) -> io::Result<()>,
    {
        let mut state = self.state.lock().unwrap();
        let path = Dir::get_writable_path(&mut state, name)?;

        remove(&path)?;

        // Removing the underlying path from the cache is not racy within the same directory: we
        // hold the directory node locked while we perform the operations below to remove the child,
        // which means that no other lookup on the node can complete.
        //
        // However... this is racy if the same underlying path is mapped in more than one location
        // because different lookups on different nodes could still race against the cache state.
        // We don't bother for now though: the Rust FUSE library serializes all requests so this
        // situation cannot arise.
        let entry = state
            .children
            .remove(name)
            .expect("Presence guaranteed by get_writable_path call above");
        entry.node.delete(cache);
        Ok(())
    }
}

impl Node for Dir {
    fn inode(&self) -> u64 {
        self.inode
    }

    fn writable(&self) -> bool {
        self.writable
    }

    fn file_type_cached(&self) -> fuser::FileType {
        fuser::FileType::Directory
    }

    fn delete(&self, cache: &dyn Cache) {
        let mut state = self.state.lock().unwrap();
        assert!(
            state.underlying_path.is_some(),
            "Delete already called or trying to delete an explicit mapping"
        );
        cache.delete(state.underlying_path.as_ref().unwrap(), state.attr.kind);
        state.underlying_path = None;
        // Make the hard link count for the directory be zero.  This is pretty much arbitrary as the
        // semantics for hard link counts on directories are not well defined, and thus different
        // OSes and file systems behave inconsistently.  For example, Linux's FUSE forces this to
        // zero, and macOS's APFS keeps this at 2.
        debug_assert!(state.attr.nlink >= 2);
        state.attr.nlink -= 2;
    }

    fn set_underlying_path(&self, path: &Path, cache: &dyn Cache) {
        let mut state = self.state.lock().unwrap();
        debug_assert!(
            state.underlying_path.is_some(),
            "Renames should not have been allowed in scaffold or deleted nodes"
        );
        cache.rename(
            state.underlying_path.as_ref().unwrap(),
            path.to_owned(),
            state.attr.kind,
        );
        state.underlying_path = Some(PathBuf::from(path));

        // This is racy: if other file operations are going on inside this subtree, they will fail
        // with ENOENT until we have updated their underlying paths after the move.  However, as we
        // are currently single-threaded (because the Rust FUSE bindings don't support multiple
        // threads), we are fine.
        for (name, dirent) in &state.children {
            dirent.node.set_underlying_path(&path.join(name), cache);
        }
    }

    fn find_subdir(&self, name: &OsStr, ids: &IdGenerator) -> Fallible<ArcNode> {
        let mut state = self.state.lock().unwrap();

        match state.children.get(name) {
            Some(dirent) => {
                ensure!(dirent.explicit_mapping, "Not a mapping");
                Ok(dirent.node.clone())
            }
            None => {
<<<<<<< HEAD
                let child = self.new_scaffold_child(None, name, ids, time::get_time());
=======
                let child = self.new_scaffold_child(None, name, ids, SystemTime::now());
>>>>>>> b777e6cc
                let dirent = Dirent {
                    node: child.clone(),
                    explicit_mapping: true,
                };
                state.children.insert(name.to_os_string(), dirent);
                Ok(child)
            }
        }
    }

    fn map(
        &self,
        components: &[Component],
        underlying_path: &Path,
        writable: bool,
        ids: &IdGenerator,
        cache: &dyn Cache,
    ) -> Fallible<ArcNode> {
        debug_assert!(
            !components.is_empty(),
            "Must not be reached because we don't have the containing ArcNode to return it"
        );
        let (name, remainder) = split_components(components);

        let mut state = self.state.lock().unwrap();

        if let Some(dirent) = state.children.get(name) {
            // TODO(jmmv): We should probably mark this dirent as an explicit mapping if it already
            // wasn't, but the Go variant of this code doesn't do this -- so investigate later.
            ensure!(
<<<<<<< HEAD
                dirent.node.file_type_cached() == fuse::FileType::Directory
=======
                dirent.node.file_type_cached() == fuser::FileType::Directory
>>>>>>> b777e6cc
                    && !remainder.is_empty(),
                "Already mapped"
            );
            return dirent
                .node
                .map(remainder, underlying_path, writable, ids, cache);
        }

        let child = if remainder.is_empty() {
            let fs_attr = fs::symlink_metadata(underlying_path)
                .with_context(|_| format!("Stat failed for {:?}", underlying_path))?;
            cache.get_or_create(ids, underlying_path, &fs_attr, writable)
        } else {
            self.new_scaffold_child(state.underlying_path.as_ref(), name, ids, SystemTime::now())
        };

        let dirent = Dirent {
            node: child.clone(),
            explicit_mapping: true,
        };
        state.children.insert(name.to_os_string(), dirent);

        if remainder.is_empty() {
            Ok(child)
        } else {
            ensure!(
<<<<<<< HEAD
                child.file_type_cached() == fuse::FileType::Directory,
=======
                child.file_type_cached() == fuser::FileType::Directory,
>>>>>>> b777e6cc
                "Already mapped"
            );
            child.map(remainder, underlying_path, writable, ids, cache)
        }
    }

    fn unmap(&self, inodes: &mut Vec<u64>) -> Fallible<()> {
        let mut state = self.state.lock().unwrap();
        for dirent in state.children.values() {
            dirent.node.unmap(inodes)?;
        }
        state.children.clear();

        inodes.push(self.inode);
        Ok(())
    }

    fn unmap_subdir(&self, name: &OsStr, inodes: &mut Vec<u64>) -> Fallible<()> {
        let mut state = self.state.lock().unwrap();
        match state.children.remove_entry(name) {
            Some((name, dirent)) => {
                if dirent.explicit_mapping {
                    dirent.node.unmap(inodes)
                } else {
                    let err = format_err!("{:?} is not a mapping", &name);
                    state.children.insert(name, dirent);
                    Err(err)
                }
            }
            None => Err(format_err!("Unknown entry")),
        }
    }

    #[allow(clippy::type_complexity)]
    fn create(
        &self,
        name: &OsStr,
        uid: unistd::Uid,
        gid: unistd::Gid,
        mode: u32,
<<<<<<< HEAD
        flags: u32,
        ids: &IdGenerator,
        cache: &dyn Cache,
    ) -> NodeResult<(ArcNode, ArcHandle, fuse::FileAttr)> {
=======
        flags: i32,
        ids: &IdGenerator,
        cache: &dyn Cache,
    ) -> NodeResult<(ArcNode, ArcHandle, fuser::FileAttr)> {
>>>>>>> b777e6cc
        let mut state = self.state.lock().unwrap();
        let path = Dir::get_writable_path(&mut state, name)?;

        let mut options = conv::flags_to_openoptions(flags, self.writable)?;
        options.create(true);
        options.mode(mode);

        let file = create_as(
            &path,
            uid,
            gid,
            |p| options.open(&p),
            |p| fs::remove_file(&p),
        )?;
        let (node, attr) = Dir::post_create_lookup(
            self.writable,
            &mut state,
            &path,
            name,
<<<<<<< HEAD
            fuse::FileType::RegularFile,
=======
            fuser::FileType::RegularFile,
>>>>>>> b777e6cc
            ids,
            cache,
        )?;
        Ok((node.clone(), node.handle_from(file), attr))
    }

    fn getattr(&self) -> NodeResult<fuser::FileAttr> {
        let mut state = self.state.lock().unwrap();
        Dir::getattr_locked(self.inode, &mut state)
    }

    fn getxattr(&self, name: &OsStr) -> NodeResult<Option<Vec<u8>>> {
        let state = self.state.lock().unwrap();
        match &state.underlying_path {
            Some(path) => Ok(xattr::get(path, name)?),
            None => Ok(None),
        }
    }

    fn listxattr(&self) -> NodeResult<Option<xattr::XAttrs>> {
        let state = self.state.lock().unwrap();
        match &state.underlying_path {
            Some(path) => Ok(Some(xattr::list(path)?)),
            None => Ok(None),
        }
    }

    fn lookup(
        &self,
        name: &OsStr,
        ids: &IdGenerator,
        cache: &dyn Cache,
<<<<<<< HEAD
    ) -> NodeResult<(ArcNode, fuse::FileAttr)> {
=======
    ) -> NodeResult<(ArcNode, fuser::FileAttr)> {
>>>>>>> b777e6cc
        let mut state = self.state.lock().unwrap();
        Dir::lookup_locked(self.writable, &mut state, name, ids, cache)
    }

    fn mkdir(
        &self,
        name: &OsStr,
        uid: unistd::Uid,
        gid: unistd::Gid,
        mode: u32,
        ids: &IdGenerator,
        cache: &dyn Cache,
<<<<<<< HEAD
    ) -> NodeResult<(ArcNode, fuse::FileAttr)> {
=======
    ) -> NodeResult<(ArcNode, fuser::FileAttr)> {
>>>>>>> b777e6cc
        let mut state = self.state.lock().unwrap();
        let path = Dir::get_writable_path(&mut state, name)?;

        create_as(
            &path,
            uid,
            gid,
            |p| fs::DirBuilder::new().mode(mode).create(&p),
            |p| fs::remove_dir(&p),
        )?;
        Dir::post_create_lookup(
            self.writable,
            &mut state,
            &path,
            name,
<<<<<<< HEAD
            fuse::FileType::Directory,
=======
            fuser::FileType::Directory,
>>>>>>> b777e6cc
            ids,
            cache,
        )
    }

    fn mknod(
        &self,
        name: &OsStr,
        uid: unistd::Uid,
        gid: unistd::Gid,
        mode: u32,
        rdev: u32,
        ids: &IdGenerator,
        cache: &dyn Cache,
<<<<<<< HEAD
    ) -> NodeResult<(ArcNode, fuse::FileAttr)> {
=======
    ) -> NodeResult<(ArcNode, fuser::FileAttr)> {
>>>>>>> b777e6cc
        let mut state = self.state.lock().unwrap();
        let path = Dir::get_writable_path(&mut state, name)?;

        if mode > u32::from(std::u16::MAX) {
            warn!(
                "mknod got too-big mode {} (exceeds {})",
                mode,
                std::u16::MAX
            );
        }
        let mode = mode as sys::stat::mode_t;

        // We have to break apart the incoming mode into a separate file type flag and a permissions
        // set... only to have mknod() combine them later once again.  Doesn't make a lot of sense
        // but that the API we get from nix, hence ensure we are doing the right thing.
        let (sflag, perm) = {
            let sflag = sys::stat::SFlag::from_bits_truncate(mode);
            let perm = sys::stat::Mode::from_bits_truncate(mode);

            let truncated_mode = sflag.bits() | perm.bits();
            if truncated_mode != mode {
                warn!(
                    "mknod cannot only handle {} from mode {}",
                    truncated_mode, mode
                );
            }

            (sflag, perm)
        };

        let exp_filetype = match sflag {
            sys::stat::SFlag::S_IFBLK => fuser::FileType::BlockDevice,
            sys::stat::SFlag::S_IFCHR => fuser::FileType::CharDevice,
            sys::stat::SFlag::S_IFIFO => fuser::FileType::NamedPipe,
            sys::stat::SFlag::S_IFREG => fuser::FileType::RegularFile,
            _ => {
                warn!(
                    "mknod received request to create {} with type {:?}, which is not supported",
                    path.display(),
                    sflag
                );
                return Err(KernelError::from_errno(errno::Errno::EIO));
            }
        };

        #[allow(clippy::cast_lossless)]
        create_as(
            &path,
            uid,
            gid,
            |p| sys::stat::mknod(p, sflag, perm, rdev as sys::stat::dev_t),
            |p| unistd::unlink(p),
        )?;
        Dir::post_create_lookup(
            self.writable,
            &mut state,
            &path,
            name,
            exp_filetype,
            ids,
            cache,
        )
    }

<<<<<<< HEAD
    fn open(&self, flags: u32) -> NodeResult<ArcHandle> {
        let flags = flags as i32;
=======
    fn open(&self, flags: i32) -> NodeResult<ArcHandle> {
>>>>>>> b777e6cc
        let oflag = fcntl::OFlag::from_bits_truncate(flags);

        let handle = {
            let state = self.state.lock().unwrap();

            match state.underlying_path.as_ref() {
                Some(path) => Some(rawdir::Dir::open(path, oflag, sys::stat::Mode::S_IRUSR)?),
                None => None,
            }
        };

        Ok(Arc::from(OpenDir {
            inode: self.inode,
            writable: self.writable,
            state: self.state.clone(),
            handle: Mutex::from(handle),
            reply_contents: Mutex::from(vec![]),
        }))
    }

    fn removexattr(&self, name: &OsStr) -> NodeResult<()> {
        let state = self.state.lock().unwrap();
        match &state.underlying_path {
            Some(path) => Ok(xattr::remove(path, name)?),
            None => Err(KernelError::from_errno(errno::Errno::EACCES)),
        }
    }

    fn rename(&self, old_name: &OsStr, new_name: &OsStr, cache: &dyn Cache) -> NodeResult<()> {
        let mut state = self.state.lock().unwrap();

        let old_path = Dir::get_writable_path(&mut state, old_name)?;
        let new_path = Dir::get_writable_path(&mut state, new_name)?;

        fs::rename(&old_path, &new_path)?;

        let dirent = state
            .children
            .remove(old_name)
            .expect("get_writable_path call above ensured the child exists");
        dirent.node.set_underlying_path(&new_path, cache);
        state.children.insert(new_name.to_owned(), dirent);
        Ok(())
    }

    fn rename_and_move_source(
        &self,
        old_name: &OsStr,
        new_dir: ArcNode,
        new_name: &OsStr,
        cache: &dyn Cache,
    ) -> NodeResult<()> {
        debug_assert!(
            self.inode != new_dir.as_ref().inode(),
            "Same-directory renames have to be done via `rename`"
        );

        let mut state = self.state.lock().unwrap();

        let old_path = Dir::get_writable_path(&mut state, old_name)?;

        let (old_name, dirent) = state
            .children
            .remove_entry(old_name)
            .expect("get_writable_path call above ensured the child exists");
        let result = new_dir.rename_and_move_target(&dirent, &old_path, new_name, cache);
        if result.is_err() {
            // "Roll back" any changes we did to the current directory because the rename could not
            // be completed on the target.
            state.children.insert(old_name, dirent);
        }
        result
    }

    fn rename_and_move_target(
        &self,
        dirent: &Dirent,
        old_path: &Path,
        new_name: &OsStr,
        cache: &dyn Cache,
    ) -> NodeResult<()> {
        // We are locking the target node while the source node is already locked, so this can
        // deadlock.  The previous Go implementation of this code ordered the locks based on inode
        // numbers so we should do the same thing here, but then this two-phase move implementation
        // does not work.
        //
        // The benefit of this implementation, however, is that the rename-and-move operation is
        // oblivious to the type of the target node type.  We just delegate part of the move to the
        // target, which can choose to operate as necessary.
        //
        // TODO(jmmv): Redo this once FUSE operations can be called concurrently, which at the
        // moment are serialized because the FUSE library we use does not support concurrency.  We
        // have an integration test to catch this race, which will ensure this doesn't go unnoticed.
        let mut state = self.state.lock().unwrap();

        let new_path = Dir::get_writable_path(&mut state, new_name)?;

        fs::rename(&old_path, &new_path)?;

        dirent.node.set_underlying_path(&new_path, cache);
        state.children.insert(new_name.to_owned(), dirent.clone());
        Ok(())
    }

    fn rmdir(&self, name: &OsStr, cache: &dyn Cache) -> NodeResult<()> {
        // TODO(jmmv): Figure out how to remove the redundant closure.
        #[allow(clippy::redundant_closure)]
        self.remove_any(name, |p| fs::remove_dir(p), cache)
    }

    fn setattr(&self, delta: &AttrDelta) -> NodeResult<fuser::FileAttr> {
        let mut state = self.state.lock().unwrap();
        state.attr = setattr(state.underlying_path.as_ref(), &state.attr, delta)?;
        Ok(state.attr)
    }

    fn setxattr(&self, name: &OsStr, value: &[u8]) -> NodeResult<()> {
        let state = self.state.lock().unwrap();
        match &state.underlying_path {
            Some(path) => Ok(xattr::set(path, name, value)?),
            None => Err(KernelError::from_errno(errno::Errno::EACCES)),
        }
    }

    fn symlink(
        &self,
        name: &OsStr,
        link: &Path,
        uid: unistd::Uid,
        gid: unistd::Gid,
        ids: &IdGenerator,
        cache: &dyn Cache,
<<<<<<< HEAD
    ) -> NodeResult<(ArcNode, fuse::FileAttr)> {
=======
    ) -> NodeResult<(ArcNode, fuser::FileAttr)> {
>>>>>>> b777e6cc
        let mut state = self.state.lock().unwrap();
        let path = Dir::get_writable_path(&mut state, name)?;

        create_as(
            &path,
            uid,
            gid,
            |p| unix_fs::symlink(link, &p),
            |p| fs::remove_file(&p),
        )?;
        Dir::post_create_lookup(
            self.writable,
            &mut state,
            &path,
            name,
<<<<<<< HEAD
            fuse::FileType::Symlink,
=======
            fuser::FileType::Symlink,
>>>>>>> b777e6cc
            ids,
            cache,
        )
    }

    fn unlink(&self, name: &OsStr, cache: &dyn Cache) -> NodeResult<()> {
        // TODO(jmmv): Figure out how to remove the redundant closure.
        #[allow(clippy::redundant_closure)]
        self.remove_any(name, |p| fs::remove_file(p), cache)
    }
}<|MERGE_RESOLUTION|>--- conflicted
+++ resolved
@@ -28,10 +28,7 @@
 use std::os::unix::fs::{self as unix_fs, DirBuilderExt, OpenOptionsExt};
 use std::path::{Component, Path, PathBuf};
 use std::sync::{Arc, Mutex};
-<<<<<<< HEAD
-=======
 use std::time::SystemTime;
->>>>>>> b777e6cc
 use {create_as, IdGenerator};
 
 /// Takes the components of a path and returns the first normal component and the rest.
@@ -89,20 +86,12 @@
 
         reply.push(ReplyEntry {
             inode: self.inode,
-<<<<<<< HEAD
-            fs_type: fuse::FileType::Directory,
-=======
             fs_type: fuser::FileType::Directory,
->>>>>>> b777e6cc
             name: OsString::from("."),
         });
         reply.push(ReplyEntry {
             inode: state.parent,
-<<<<<<< HEAD
-            fs_type: fuse::FileType::Directory,
-=======
             fs_type: fuser::FileType::Directory,
->>>>>>> b777e6cc
             name: OsString::from(".."),
         });
 
@@ -197,11 +186,7 @@
         ids: &IdGenerator,
         cache: &dyn Cache,
         offset: i64,
-<<<<<<< HEAD
-        reply: &mut fuse::ReplyDirectory,
-=======
         reply: &mut fuser::ReplyDirectory,
->>>>>>> b777e6cc
     ) -> NodeResult<()> {
         let mut offset: usize = offset as usize;
 
@@ -344,11 +329,7 @@
         underlying_path: Option<&PathBuf>,
         name: &OsStr,
         ids: &IdGenerator,
-<<<<<<< HEAD
-        now: time::Timespec,
-=======
         now: SystemTime,
->>>>>>> b777e6cc
     ) -> ArcNode {
         if let Some(path) = underlying_path {
             let child_path = path.join(name);
@@ -421,11 +402,7 @@
         name: &OsStr,
         ids: &IdGenerator,
         cache: &dyn Cache,
-<<<<<<< HEAD
-    ) -> NodeResult<(ArcNode, fuse::FileAttr)> {
-=======
     ) -> NodeResult<(ArcNode, fuser::FileAttr)> {
->>>>>>> b777e6cc
         if let Some(dirent) = state.children.get(name) {
             let refreshed_attr = dirent.node.getattr()?;
             return Ok((dirent.node.clone(), refreshed_attr));
@@ -471,17 +448,10 @@
         state: &mut MutableDir,
         path: &Path,
         name: &OsStr,
-<<<<<<< HEAD
-        exp_type: fuse::FileType,
-        ids: &IdGenerator,
-        cache: &dyn Cache,
-    ) -> NodeResult<(ArcNode, fuse::FileAttr)> {
-=======
         exp_type: fuser::FileType,
         ids: &IdGenerator,
         cache: &dyn Cache,
     ) -> NodeResult<(ArcNode, fuser::FileAttr)> {
->>>>>>> b777e6cc
         debug_assert_eq!(path.file_name().unwrap(), name);
 
         // TODO(https://github.com/bazelbuild/sandboxfs/issues/43): We abuse lookup here to handle
@@ -599,11 +569,7 @@
                 Ok(dirent.node.clone())
             }
             None => {
-<<<<<<< HEAD
-                let child = self.new_scaffold_child(None, name, ids, time::get_time());
-=======
                 let child = self.new_scaffold_child(None, name, ids, SystemTime::now());
->>>>>>> b777e6cc
                 let dirent = Dirent {
                     node: child.clone(),
                     explicit_mapping: true,
@@ -634,11 +600,7 @@
             // TODO(jmmv): We should probably mark this dirent as an explicit mapping if it already
             // wasn't, but the Go variant of this code doesn't do this -- so investigate later.
             ensure!(
-<<<<<<< HEAD
-                dirent.node.file_type_cached() == fuse::FileType::Directory
-=======
                 dirent.node.file_type_cached() == fuser::FileType::Directory
->>>>>>> b777e6cc
                     && !remainder.is_empty(),
                 "Already mapped"
             );
@@ -665,11 +627,7 @@
             Ok(child)
         } else {
             ensure!(
-<<<<<<< HEAD
-                child.file_type_cached() == fuse::FileType::Directory,
-=======
                 child.file_type_cached() == fuser::FileType::Directory,
->>>>>>> b777e6cc
                 "Already mapped"
             );
             child.map(remainder, underlying_path, writable, ids, cache)
@@ -710,17 +668,10 @@
         uid: unistd::Uid,
         gid: unistd::Gid,
         mode: u32,
-<<<<<<< HEAD
-        flags: u32,
-        ids: &IdGenerator,
-        cache: &dyn Cache,
-    ) -> NodeResult<(ArcNode, ArcHandle, fuse::FileAttr)> {
-=======
         flags: i32,
         ids: &IdGenerator,
         cache: &dyn Cache,
     ) -> NodeResult<(ArcNode, ArcHandle, fuser::FileAttr)> {
->>>>>>> b777e6cc
         let mut state = self.state.lock().unwrap();
         let path = Dir::get_writable_path(&mut state, name)?;
 
@@ -740,11 +691,7 @@
             &mut state,
             &path,
             name,
-<<<<<<< HEAD
-            fuse::FileType::RegularFile,
-=======
             fuser::FileType::RegularFile,
->>>>>>> b777e6cc
             ids,
             cache,
         )?;
@@ -777,11 +724,7 @@
         name: &OsStr,
         ids: &IdGenerator,
         cache: &dyn Cache,
-<<<<<<< HEAD
-    ) -> NodeResult<(ArcNode, fuse::FileAttr)> {
-=======
     ) -> NodeResult<(ArcNode, fuser::FileAttr)> {
->>>>>>> b777e6cc
         let mut state = self.state.lock().unwrap();
         Dir::lookup_locked(self.writable, &mut state, name, ids, cache)
     }
@@ -794,11 +737,7 @@
         mode: u32,
         ids: &IdGenerator,
         cache: &dyn Cache,
-<<<<<<< HEAD
-    ) -> NodeResult<(ArcNode, fuse::FileAttr)> {
-=======
     ) -> NodeResult<(ArcNode, fuser::FileAttr)> {
->>>>>>> b777e6cc
         let mut state = self.state.lock().unwrap();
         let path = Dir::get_writable_path(&mut state, name)?;
 
@@ -814,11 +753,7 @@
             &mut state,
             &path,
             name,
-<<<<<<< HEAD
-            fuse::FileType::Directory,
-=======
             fuser::FileType::Directory,
->>>>>>> b777e6cc
             ids,
             cache,
         )
@@ -833,11 +768,7 @@
         rdev: u32,
         ids: &IdGenerator,
         cache: &dyn Cache,
-<<<<<<< HEAD
-    ) -> NodeResult<(ArcNode, fuse::FileAttr)> {
-=======
     ) -> NodeResult<(ArcNode, fuser::FileAttr)> {
->>>>>>> b777e6cc
         let mut state = self.state.lock().unwrap();
         let path = Dir::get_writable_path(&mut state, name)?;
 
@@ -902,12 +833,7 @@
         )
     }
 
-<<<<<<< HEAD
-    fn open(&self, flags: u32) -> NodeResult<ArcHandle> {
-        let flags = flags as i32;
-=======
     fn open(&self, flags: i32) -> NodeResult<ArcHandle> {
->>>>>>> b777e6cc
         let oflag = fcntl::OFlag::from_bits_truncate(flags);
 
         let handle = {
@@ -1040,11 +966,7 @@
         gid: unistd::Gid,
         ids: &IdGenerator,
         cache: &dyn Cache,
-<<<<<<< HEAD
-    ) -> NodeResult<(ArcNode, fuse::FileAttr)> {
-=======
     ) -> NodeResult<(ArcNode, fuser::FileAttr)> {
->>>>>>> b777e6cc
         let mut state = self.state.lock().unwrap();
         let path = Dir::get_writable_path(&mut state, name)?;
 
@@ -1060,11 +982,7 @@
             &mut state,
             &path,
             name,
-<<<<<<< HEAD
-            fuse::FileType::Symlink,
-=======
             fuser::FileType::Symlink,
->>>>>>> b777e6cc
             ids,
             cache,
         )
